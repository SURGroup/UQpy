--- conflicted
+++ resolved
@@ -4,35 +4,17 @@
 
 x_mcs = SampleMethods.MCS(pdf_type=['Uniform', 'Normal'], pdf_params=[[1, 4], [0, 1]])
 
-<<<<<<< HEAD
-#x = SampleMethods.LHS(pdf=['Uniform', 'Uniform'], pdf_params=[[0, 1], [0, 1]], nsamples=250, lhs_criterion='centered')
-
-x = SampleMethods.STS(pdf=['Uniform', 'Uniform'], pdf_params=[[0, 1], [0, 1]], sts_design=[10, 10])
-=======
 
 x_lhs = SampleMethods.LHS(pdf_type=['Uniform', 'Normal'], pdf_params=[[0, 1], [0, 1]], lhs_criterion='correlate')
->>>>>>> c14683b8
 
 x_sts = SampleMethods.STS(pdf_type=['Uniform', 'Normal'], pdf_params=[[0, 1], [0, 1]], sts_design=[10, 10])
 
-<<<<<<< HEAD
-#x = SampleMethods.MCMC(pdf_target='multivariate_pdf', mcmc_algorithm='MH', pdf_proposal='Normal',
-                       #pdf_proposal_width=[1, 1], pdf_target_params=[[0, 1], [0, 1]])
-
-x = SampleMethods.SROM(samples=x.samples, nsamples=9, marginal=['Uniform', 'Uniform'], moments=[[0, 1], [2, 3]],
-                       weights_errors=[1, 0.2, 0], weights_function=None, properties=[1, 1, 0])
-=======
->>>>>>> c14683b8
 
 x_pss = SampleMethods.PSS(pdf_type=['Uniform', 'Normal'], pdf_params=[[0, 1], [0, 1]], pss_design=[1, 1],
                           pss_strata=[5, 5])
 
-<<<<<<< HEAD
+x = SampleMethods.SROM(samples=x.samples, nsamples=9, marginal=['Uniform', 'Uniform'], moments=[[0, 1], [2, 3]],
+                       weights_errors=[1, 0.2, 0], weights_function=None, properties=[1, 1, 0])
 
-plt.figure()
-plt.scatter(x.samples[:, 0], x.samples[:, 1], marker='.')
-plt.show()
-=======
 x_mcmc = SampleMethods.MCMC(dimension=2, pdf_proposal_type='Uniform', pdf_target_type='marginal_pdf', skip=10,
                             nsamples=100)
->>>>>>> c14683b8
