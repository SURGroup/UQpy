{
 "cells": [
  {
   "cell_type": "markdown",
   "metadata": {},
   "source": [
    "# Stochastic Reduce Order Model Example 1\n",
    "Author: Mohit S. Chauhan\n",
    "Date: June 4, 2018"
   ]
  },
  {
   "cell_type": "markdown",
   "metadata": {},
   "source": [
    "In this example, Stratified sampling is used to generate samples from Gamma distribution and weight are defined using Stochastic reduce order model. "
   ]
  },
  {
   "cell_type": "markdown",
   "metadata": {},
   "source": [
    "Import the necessary libraries. Here we import standard libraries such as numpy and matplotlib, but also need to import the STS and SROM class from UQpy."
   ]
  },
  {
   "cell_type": "code",
   "execution_count": null,
   "metadata": {
    "collapsed": true
   },
   "outputs": [],
   "source": [
    "from UQpy.Surrogates import SROM\n",
    "from UQpy.SampleMethods import STS\n",
    "import scipy.stats as stats\n",
    "import matplotlib.pyplot as plt\n",
    "import numpy as np\n"
   ]
  },
  {
   "cell_type": "markdown",
   "metadata": {},
   "source": [
    "Using UQpy STS class to generate samples for two random variables having Gamma distribution with shape, shift and scale parameters as 2, 1 and 3."
   ]
  },
  {
   "cell_type": "code",
   "execution_count": 2,
   "metadata": {},
   "outputs": [
    {
     "name": "stdout",
     "output_type": "stream",
     "text": [
      "UQpy: Performing STS design...\n",
      "Done!\n"
     ]
    }
   ],
   "source": [
    "x = STS(dimension=2, dist_name=['Gamma', 'Gamma'], dist_params=[[2, 1, 3], [2, 1, 3]], \n",
    "        sts_design=[4, 4])"
   ]
  },
  {
   "cell_type": "markdown",
   "metadata": {},
   "source": [
    "Define the Gamma probability density function up to a scale factor. Here the pdf is defined directly in the python script."
   ]
  },
  {
   "cell_type": "code",
   "execution_count": 3,
   "metadata": {
    "collapsed": true
   },
   "outputs": [],
   "source": [
    "def Gamma(z,params):\n",
    "     return stats.gamma.cdf(z, params[0], loc=params[1], scale=params[2])"
   ]
  },
  {
   "cell_type": "markdown",
   "metadata": {},
   "source": [
    "Run SROM using the defined Gamma distribution. Here we use the following parameters.\n",
    "    - Gamma distribution with shape, shift and scale parameters as 2, 1 and 3.\n",
    "    - First and second order moments about origin are 6 and 54.\n",
    "    - Notice that pdf_target references the Gamma function directly and does not designate it as a string.\n",
    "    - Samples are uncorrelated, i.e. also default value of correlation. "
   ]
  },
  {
   "cell_type": "code",
   "execution_count": 4,
   "metadata": {},
   "outputs": [
    {
     "name": "stdout",
     "output_type": "stream",
     "text": [
      "UQpy: Performing SROM...\n",
      "Done!\n"
     ]
    }
   ],
   "source": [
<<<<<<< HEAD
    "y = SROM(samples=x.samples, cdf_target=['Gamma', Gamma], moments=[[6., 6.], [54., 54.]], \n",
    "         properties=[True, True, True, False], cdf_target_params=[[2, 1, 3], [2, 1, 3]])"
=======
    "y = SROM(samples=x.samples, cdf_target=['Gamma', Gamma], moments=[np.array([6., 6.]), np.array([54., 54.])], \n",
    "         properties=[True, True, True, False], cdf_target_params=[np.array([2, 1, 3]),np.array([2, 1, 3])])"
>>>>>>> 1dae3bbe
   ]
  },
  {
   "cell_type": "markdown",
   "metadata": {},
   "source": [
    "Plot the sample sets and weights from SROM class. Also, compared with the CDF of gamma distrbution."
   ]
  },
  {
   "cell_type": "code",
   "execution_count": 5,
   "metadata": {},
   "outputs": [
    {
     "data": {
      "image/png": "iVBORw0KGgoAAAANSUhEUgAAAXcAAAD8CAYAAACMwORRAAAABHNCSVQICAgIfAhkiAAAAAlwSFlz\nAAALEgAACxIB0t1+/AAAIABJREFUeJzt3Xl8lNW9x/HPLyGQEMDIokACJCKgCGGLUiu1FUsBF4i4\nQasieKXeq15QwYJa7dW6XLFqvVotWkVcQIsIqAgqahUVJawCilAWSQBBlEVJIMu5fzxJTEJCJskM\nz2Tm+369eJmZeTLzJSZfnpw5zznmnENERCJLjN8BREQk+FTuIiIRSOUuIhKBVO4iIhFI5S4iEoFU\n7iIiEUjlLiISgVTuIiIRSOUuIhKBGvj1wi1btnSpqal+vbyISL20dOnSb51zrao7zrdyT01NJSsr\ny6+XFxGpl8xsSyDHaVhGRCQCqdxFRCKQyl1EJAL5NuZemfz8fLKzs8nLy/M7SkSLj48nJSWFuLg4\nv6OISIiEVblnZ2fTtGlTUlNTMTO/40Qk5xy7d+8mOzubtLQ0v+OISIhUOyxjZk+b2U4zW13F42Zm\nj5jZBjNbZWa9axsmLy+PFi1aqNhDyMxo0aKFfjsSCbLZy3M44753SZv4Bmfc9y6zl+f4mieQMfep\nwKAjPD4Y6FT8ZwzweF0CqdhDT19jkeCavTyHSbM+J2dPLg7I2ZPLpFmf+1rw1Za7c+4D4LsjHDIU\nmOY8i4EkM2sTrIAiIuFu8oJ15OYXlrsvN7+QyQvW+ZQoOLNlkoGtZW5nF993GDMbY2ZZZpa1a9eu\nILy0iIj/tu3JrdH9R0Mwyr2y3/Er3XXbOTfFOZfhnMto1araq2erFYoxrtjYWHr27Em3bt04//zz\n2bNnDwBpaWmsW1f+X+Fx48Zx//33s3v3bs466yyaNGnCddddV+1rPP3003Tv3p309HS6devGnDlz\nALjyyitJS0ujZ8+e9OjRg4ULF5Z+zqFDhxg3bhwdO3akU6dODB06lOzs7NLHzYzLL7+89HZBQQGt\nWrXivPPOq9PXQ0Sq1zYpoUb3Hw3BKPdsoF2Z2ynAtiA87xGFaowrISGBFStWsHr1apo3b85jjz0G\nwPDhw5kxY0bpcUVFRcycOZNLL72U+Ph47rrrLh544IFqnz87O5u7776bRYsWsWrVKhYvXkx6enrp\n45MnT2bFihU8/PDDXHPNNaX333LLLezfv5+vvvqK9evXk5mZybBhw3DO+3c0MTGR1atXk5vrnSm8\n/fbbJCdX+guUiATZhIFdSIiLLXdfQlwsEwZ28SlRcMp9LnBF8ayZnwF7nXPbg/C8R3Q0xrhOP/10\ncnK8fyxGjBhRrtw/+OADUlNT6dChA4mJifTr14/4+Phqn3Pnzp00bdqUJk2aANCkSZNKpySWfe0D\nBw7wzDPP8NBDDxEb630DjRo1ikaNGvHuu++Wfs7gwYN54403AJg+fTojRoyo5d9cRGois1cy9w7r\nTnJSAgYkJyVw77DuZPby7wQrkKmQ04FPgC5mlm1mV5nZNWZWclo5D9gIbACeBP4rZGnLCPUYV2Fh\nIQsXLmTIkCEApKenExMTw8qVKwGYMWNGrcqzR48eHH/88aSlpTFq1Chee+21So+bP38+mZmZAGzY\nsIH27dvTrFmzcsdkZGSwZs2a0tslv13k5eWxatUq+vbtW+N8IlI7mb2S+Whifzbddy4fTezva7FD\nABcxOeeO2GDOGxe4NmiJAtQ2KYGcSoq8rmNcubm59OzZk82bN9OnTx8GDBhQ+ljJ2fspp5zCnDlz\nuPPOO2v8/LGxscyfP58lS5awcOFCbrjhBpYuXcqf/vQnACZMmMDNN9/Mzp07Wbx4MeBdeFTZ9MWK\n96enp7N582amT5/OOeecU+NsIhI56u3aMqEa4yoZc9+yZQuHDh0qHXMHr9xffvll3nnnHdLT0znu\nuONq9RpmxmmnncakSZOYMWMGr7zySuljkydPZsOGDfz5z39m5MiRAJx44ols2bKF/fv3l3ueZcuW\n0bVr13L3DRkyhPHjx2tIRiTK1dtyD/UY1zHHHMMjjzzCAw88QH5+PgAdO3akRYsWTJw4sdbluW3b\nNpYtW1Z6e8WKFXTo0KHcMTExMYwdO5aioiIWLFhAYmIiI0eO5MYbb6Sw0HufYdq0aRw4cID+/fuX\n+9zRo0dz++23071791rlE5HIEFZry9RUZq/kkI5r9erVix49ejBjxozSaYYjRoxg0qRJXHDBBeWO\nTU1NZd++fRw6dIjZs2fz1ltvHXZWDd7iaOPHj2fbtm3Ex8fTqlUrnnjiicOOMzNuu+027r//fgYO\nHMi9997L+PHj6dy5MzExMZx00km8+uqrhw3XpKSkMHbs2CB+FUQiy+zlOUxesI5te3Jpm5TAhIFd\nfB8fDwUrmUp3tGVkZLiKOzF98cUXnHzyyb7kiTb6Wks0KplCXXamXUJcrO8zW2rCzJY65zKqO65e\nn7mLiNTEkaZQh6Tci4pg/3b4buNPf77fBH2uhI79q/30ulC5h1Dfvn05ePBgufuee+45jYeL1FFt\nh1ZCNoX64H74dj3s3lD83/Xw7QbvdkGZ546Jg2M7QO73dXu9AKjcQ+jTTz/1O4JIxKk4tFJydTpQ\nbcHXaQq1c/DDN7BzLez8srjAi//8sOOn4ywGktpDi06Q9gto0RGad4TmadAsBWKPTu2q3EWkXqnL\n0MqEgV0qHXM/bAp13l7Y+YVX5N+s/enj3DIL5MYnQctO3vBKyxO9Mm/ZCZqfAA0a1fnvWVcqdxGp\nV+oytFJS/iVDOsnHNOKOfgkMaPAJvL3qpyLf99OifDRsCsedDF2HwHFdvY9bnQyJLSGM90ZQuYtI\nvVLroZWiQvh2PZkxK8nsuRK2r4Dtq2Bh8cWBsQ2hZRfo8HM4vutPRX5Mu7Au8aqo3CuxY8cOxo0b\nx5IlS2jUqBGpqak8/PDD9OjRg5NOOom8vDyaNm3KtddeW3oV6dSpU5kwYULpSozp6elMmzbNz7+G\nSEQKaGilqMgbE8/Ogu3FRb7jc8g/4D3eIAFad4Mew6FtT2jTA1qdBLGRs2m8yr0C5xwXXHABI0eO\nLF0FcsWKFXzzzTd07NiR5cuXA7Bx40aGDRtGUVERo0aNAuDSSy/l0Ucf9S27SDSoOLTSNimBW85q\nzblNv4D3pkH2EsjJ8sbNAeISoU069L4C2hQXecvOR+2NTb9E9t+uFt577z3i4uLKraVespBYWSec\ncAIPPvggN910U2m5i8hR4ByZ7Q6QOeBr2LrEK/M3S5b6Nm845ZQLIOVUSM7w3uSMiT3iU0ai8C33\nNyd6v0YFU+vuMPi+Ix6yevVq+vTpE9DT9e7dmy+//LL09ksvvcSiRYsAGDt2rEpfJBiKiryZKls+\nhi0fef/9caf3WEJzaHcapF8MKadBcm9o1NTfvGEifMu9Hqi4dIOGZUSCoKgIdqyEzYuKC/1jyPO2\nu6RZCnQ8Czqc4b3x2eLEevlm59EQvuVezRl2qJxyyinMnDkzoGOXL1+u9VlEguH7LbDxPfj3e7Dp\ng5/mkzfvCCef75V56hnexUESkPAtd5/079+fW265hSeffJKrr74agCVLlnDgwIFyx23evJnx48dz\n/fXX+xFTpH7L3QObP/TKfON73porAE3bQOdB3tl56i+gWRt/c9ZjKvcKzIxXX32VcePGcd999xEf\nH186FfLf//43vXr1Kp0Kef3112tcXSQQznnj5l/Nh6/eguzPwBV5M1lS+8FpY+CEs6BVFw2zBImW\n/I1S+lpLyOXnwqYPYf0C+GoB7N3q3d+mB3T6jXfZfnIGNGjob856Rkv+isjRt/8bWDfPK/ON73sr\nIsY19s7Kz5zglbqGWo4KlbuI1M3eHPjiNVg7B77+BHDeG5+9L4fOA6FDP4iL9ztl1Am7cnfOHbZ1\nnASXX0NxEkG+3wxr58IXc72LiMC7eOhXE73ZLcd11di5z8Kq3OPj49m9ezctWrRQwYeIc47du3cT\nH68zKamh77fA6pneGfr2ld59bXrA2bfDyUO9ZW8lbIRVuaekpJCdnc2uXbv8jhLR4uPjSUlJ8TuG\n1AcHvoO1s2HVy8VDLniX9Q+4y1sC99hUX+NJ1cKq3OPi4khLS/M7hkh0y8/1piyu+iesfwuK8r2l\ncM++Hbpd5G0TJ2EvrMpdRHxSVARbFsHKl7xx9IP7oElr6Pt7SL8EWqdrDL2eUbmL1CO13Ri6Svt3\nwIoXYdk0+H6Tt+tQ1yHQ/WJIOzMqV1OMFCp3kXqiLhtDl1NUCBve8Qp93ZvgCr21W341yZvp0rBx\nKOLLUaZyF6kn6rIxNODNdln+PKx4AfblQOOWcPq13iYWLTuFKLX4ReUuUk/UamPooiL490L49O/e\n2TrAiWfDoHuh82Bd+h/BAip3MxsE/BWIBZ5yzt1X4fH2wLNAUvExE51z84KcVSSq1Whj6Ly9sPwF\nWPKkt+Jik+O9y/97X65lc6NEteVuZrHAY8AAIBtYYmZznXNryxx2G/Cyc+5xM+sKzANSQ5BXJGoF\ntDH0zi/hsymwcgbk/+jtTnTWrXDyEJ2lR5lAztxPAzY45zYCmNkMYChQttwd0Kz442OAbcEMKSKV\nbww9YWAXMnu2hY3/go8f8YZeYhtBtwuh7xho28vn1OKXQMo9Gdha5nY20LfCMX8C3jKz64FE4NdB\nSSci5WT2Sv7pzdPCfG8pgCmPeMsBJLbyztIzRkNiS3+Diu8CKffKrlyouPLUCGCqc+4vZnY68JyZ\ndXPOFZV7IrMxwBiA9u017idSKwf3w7LnYPHfvDXSW3SC8x+B9Eu1+qKUCqTcs4F2ZW6ncPiwy1XA\nIADn3CdmFg+0BHaWPcg5NwWYAt5mHbXMLBKdcr+HT6d4pZ63x5ubfs5k6DQQYmL8TidhJpByXwJ0\nMrM0IAcYDvy2wjFfA2cDU83sZCAe0OpfIsHw47fwyWPw2ZNwaD90OQd+cROkVLsZj0SxasvdOVdg\nZtcBC/CmOT7tnFtjZncCWc65ucBNwJNmdgPekM2VTouGi9TN/h3w0SOw9BlvMa9TMr1Sb93d72RS\nDwQ0z714zvq8CvfdXubjtcAZwY0mEqV+2AkfPghZT0NRgbdwV78boVVnv5NJPaIrVEXCxYHvvOmM\nn/4dCg5CzxHwi/HQXMtgS82p3EVqKWgrNObtg8WPwyePejNhul/kLeLVomPwQ0vUULmL1EJQVmjM\nz/OuJl30EOR+ByedB2fdAsefEqrYEkVU7iK1UKcVGouKYPUrsPBO2Ps1dDwb+t8Gyb1DmFiijcpd\npBZqtUIjwKYP4a3bYPsKb9bL0Dlwwq+Cnk9E5S5SCzVaoRFg1zp4+3Zvb9JmKXDB36H7Jbr4SEJG\n31kitTBhYBcS4spvQXfYCo3gzYB5Yzz87XTY8jGcfQdcnwU9hqvYJaR05i5SC1Wu0Fgy3l5UCMue\nhYV3eUsFZIz2ZsBoQS85SlTuIrVUboXGsrZ8Am9OgB2fQ4d+MPh/oXW3ox9QoprKXSRY9m2Dt++A\nz1+GZslw0TNwygVglS2sKhJaKneRuios8Oarv3e3t8b6mROg3w3QMNHvZBLFVO4idZGzDF4f522W\n0ek3MPh+LRcgYUHlLlIbefu8M/XPpkDicXDxs9B1qIZgJGyo3EVqwjn48nWYdzPs3w6n/gec/UeI\nP8bvZCLlqNxFArX/G3jjRq/cj+8Olz4PKX38TiVSKZW7SHWcg1UvwZt/gII8GHAn/OxaiNWPj4Qv\nfXeKHMm+bfD6Dd6yAe1+BkMfg5Yn+p1KpFoqd5HKOAcrXoD5t0DhIRh4L/T9PcTEVv+5ImFA5S5S\n0b5tMPd62PAOdDgDhvyfNs6QekflLlLWmlfhtXHe2frgyd5sGC3wJfWQyl0EIG+v94bpyumQ3Acu\nmKKxdanXVO4iWz6GWb+HfTnwy4lw5niIjfM7lUidqNwlKlS6mXX3VvD+PbDoYTg2FUYvgHan+h1V\nJChU7hLxKtvM+vFZb/PL96dw7N410HskDLwHGjXxOalI8KjcJeJV3Mz6/JiPuSfmH7i9sTD8RTjp\nXB/TiYSGpgFIxCvZtDqeg9zb4En+r+GjfOnaMTjvHhW7RCyduUtEm708hxgz0tjKY3GP0MlyeLRg\nKA8VXETrJA3DSORSuUvE8sbaVzEs5j3ubDCVH4hnZP4f+LAovfLNrEUiiMpdItZf56/iLv7GRXEf\nsKjwFG7Iv5ZdJBFrxr3Dule+/6lIhFC5S2T6bhOP5v6Bk2O+5uGCYTxSMIyi4reYipxTsUvEU7lL\n5PnqLZj1H7SLKWD0ofG8X9Sr3MNtkxJ8CiZy9AQ0W8bMBpnZOjPbYGYTqzjmEjNba2ZrzOzF4MYU\nCUBRIbx3D7x4MSS1Z/GvZ/FpbEa5QzTWLtGi2jN3M4sFHgMGANnAEjOb65xbW+aYTsAk4Azn3Pdm\ndlyoAotU6sB3MOtqbyXHHr+F8x7kN3EJ3JtYyZWpGpKRKBDIsMxpwAbn3EYAM5sBDAXWljnmauAx\n59z3AM65ncEOKlKlb9bA9BHenqbnPQR9RpVuVJ3ZK1llLlEpkGGZZGBrmdvZxfeV1RnobGYfmdli\nMxtU2ROZ2RgzyzKzrF27dtUusUhZX7wOTw2AgoMw6k3IGF1a7CLRLJByr+wnxVW43QDoBPwKGAE8\nZWZJh32Sc1OccxnOuYxWrVrVNKvIT5yDf02Gl34HrbrAmPchJaO6zxKJGoEMy2QD7crcTgG2VXLM\nYudcPrDJzNbhlf2SoKQUKevQAZhzLayZBd0vgSGPQJxmwIiUFciZ+xKgk5mlmVlDYDgwt8Ixs4Gz\nAMysJd4wzcZgBhUBYG82PDPI2zHp1/8Dw6ao2EUqUe2Zu3OuwMyuAxYAscDTzrk1ZnYnkOWcm1v8\n2G/MbC1QCExwzu0OZXCJQluXwIzfQn4u/PYl6DzQ70QiYcucqzh8fnRkZGS4rKwsX15b6qE1r8Kr\n10DTNl6xt9JcdYlOZrbUOVftG0y6QlXCm3Pw0V/hnTugXV8YPh0SWxzxUyrddUnTISXKqNwlfBUW\nwLybYOlUOGUYZD4OcfFH/JTKdl2aNOtzABW8RBVt1iHhKW8fvHiJV+z9boQL/1FtscPhuy4B5OYX\nMnnBuhAFFQlPOnOX8LM3G164BHZ9Cec/An1GBvypJbsuBXq/SKRSuUt42bEaXrgIDv0Il82Ejv1r\n9OltkxLIqaTItRKkRBsNy0j42PQhPDMYMBi9oMbFDjBhYBcS4mLL3aeVICUa6cxdwsOa2d6qjsem\nweWz4JiUWj1NyZummi0j0U7lLv777EmYNwFSTvXmsDduXqen00qQIip38ZNz8O6f4cMHoPNguOhp\naNjY71QiEUHlLv4oLIDXx8Hy56DX5XDewxCrb0eRYNFPk9RKna4Czc+DmaNh3Rtw5gQ461atwS4S\nZCp3qbE6XQV68Adv8a9N/4LBk6HvmFDHFYlKmgopNVbrq0Bzv4fnMmHzIsh8QsUuEkI6c5caq9VV\noPu/geeHwbdfwSXPwsnnhyidiIDO3KUWqrras8qrQPd87W2w8d1Gb6qjil0k5FTuUmM1ugr02/Xw\n9GD4cTdcPrtWV52KSM1pWEZqLOCrQL9ZA9OGevPZr3wd2qT7kFYkOqncpVaqvQp0x+fw7BBoEA8j\n50LLTkcvnIio3CUEtq3wZsXEJcKVr0HzE/xOJBJ1NOYuwZWzFKYNgYZNYdQbKnYRn6jcJXi2LoFp\nmRCf5I2xH5vqdyKRqKVhGQmOrz+F5y+ExJZesddyyV4RCQ6VuwSsyvVktnwML1wMTY73ir1ZW7+j\nikQ9lbsEpKr1ZFp++xn9Pvsv70x95GvQtLXPSUUENOYuAapsPZlehSvJ+GgMJLWHka+r2EXCiMpd\nAlJx3Zifxazl6bjJbC46vrjYj/cpmYhURuUuASm7bkwfW8c/4ibztTuOmxLugiatfEwmIpVRuUtA\nStaT6WkbmNrwfna45lzlbufqQaf5HU1EKqE3VCUgmb2SOWbPWjL+dR/fFTXlxoS7uGnQz7URtUiY\nUrlLYHas5qzProZjWtB01DzmJLX3O5GIHEFAwzJmNsjM1pnZBjObeITjLjIzZ2YZwYsovtv5pbe6\nY4MEb7qjil0k7FVb7mYWCzwGDAa6AiPMrGslxzUF/hv4NNghxUffbvDWiomJ9Yq9eZrfiUQkAIEM\ny5wGbHDObQQwsxnAUGBthePuAu4Hxgc1oYRUlVedAny3CZ49H4oK4co3oOWJ/oYVkYAFMiyTDGwt\nczu7+L5SZtYLaOecez2I2STESq46zdmTi+Onq05nL8+BPVu99dgLcuGKOXDcSX7HFZEaCKTcrZL7\nXOmDZjHAQ8BN1T6R2RgzyzKzrF27dgWeUkKisqtOc/ML+cf8xd5QTN5eb2u81t18SigitRVIuWcD\n7crcTgG2lbndFOgGvG9mm4GfAXMre1PVOTfFOZfhnMto1UoXvvit4lWnAM34gcm5d8D+HXDZTGjb\n04dkIlJXgZT7EqCTmaWZWUNgODC35EHn3F7nXEvnXKpzLhVYDAxxzmWFJLEETdmrTgEak8fUhvdz\nQsx2GP4itNMFSiL1VbXl7pwrAK4DFgBfAC8759aY2Z1mNiTUASV0Sq46BWjEIabE/YV028jyUx+E\njmf5nE5E6iKgi5icc/OAeRXuu72KY39V91hyNJTMinlw/lpuPfAg/WLXsLTXvfQ9d6TPyUSkrnSF\napTL7NGGzM13wcosGHw/ffr+3u9IIhIEWjgsmjkH8/8AK6fDWbeBil0kYqjco9l7d8NnU+D06+BM\nXXsmEklU7tHqo0fgg8nQ+wr4zZ/BKrucQUTqK5V7NFo2Dd7+I5xyAZz3sIpdJAKp3KPM4nnTKJw7\nlvcLe/DLDSOYvXKH35FEJAQ0WyaKfPjOHE799EY+d2n8Z/5YcvcWMGnW5wDadEMkwujMPVrsWE3P\nRdeQ41oy6tAEcokHvLVkJi9Y53M4EQk2lXs0+H4LPH8hP7h4Lj80ie9pVu7hytaYEZH6TeUe6X78\nFp4fBgV5TGh0B9toedghFdeYEZH6T+UeyQ7uhxcugr058NuXuWjwgNK1ZEokxMUyYWAXnwKKSKjo\nDdVIVXAIXroMtq/yVnhs35fM4q1Pq9x5SUQihso9EhUVwexrYOP7MPRv0GVQ6UOZvZJV5iJRQMMy\nkcY5WDAJVr8Cv/4f6PU7vxOJiA9U7pHmw7/Ap09468WcMdbvNCLiE5V7JFn6LLx7F6RfCgPu0rIC\nIlFM5R4pvnwDXh8HJw6AoY9BjP7XikQzNUAk2PIxzBwNbXvDJc9CbJzfiUTEZ5otUw/MXp5T9fTF\nHavhxeGQ1B5+909omOhvWBEJCyr3MDd7eQ6TZn1Obn4hADl7cn9a7Cs1H56/EBo1gctmQePmfkYV\nkTCiYZkwN3nButJiL5GbX8iT8z+D57xlBbjsFUhq51NCEQlHOnMPc5Ut6pVILvfk3g2F2+GKOXDc\nyT4kE5FwpjP3MFdxUa84Cngi7iFOidnsvXnavq8/wUQkrKncw9yEgV1KF/syivhL3OP8InY1K3v9\nGToP9DmdiIQrDcuEuZJZMZPnf8nVP/6dIbGfsLrrTfQZeq3PyUQknOnMPcyVTIPM/GEGVzZYwPqO\nV9Ltktv9jiUiYU7lHsZKpkH+Yv8bTIh7mVmF/Rj61UBmL8/xO5qIhDmVexibvGAdZxZ+wt0N/sG7\nhT25OX8MB/Kd9jwVkWqp3MNY+31ZPBL3KMtdJ/4rfywFxW+RaM9TEamOyj1cbVvBUw0fZLNrzVWH\nxpNHo9KHtOepiFRH5R6Odv8bnr8QSziWMe5W9tKk9CHteSoigQio3M1skJmtM7MNZjaxksdvNLO1\nZrbKzBaaWYfgR40S+7bDc5kANL7qNW4Y9kuSkxIwIDkpgXuHddc2eSJSrWrL3cxigceAwUBXYISZ\nda1w2HIgwzmXDswE7g920KiQ+z08PwwOfAeXzWT21gRtZi0itRLImftpwAbn3Ebn3CFgBjC07AHO\nufeccweKby4GUoIbMwocOgAvXgq7N8DwF5n9zXFMmvU5OXtycfy0GqSmQYpIIAIp92Rga5nb2cX3\nVeUq4M3KHjCzMWaWZWZZu3btCjxlpCvMh3+OhK2fwYVPwQm/rHI1SE2DFJFABFLulW3E6So90Owy\nIAOYXNnjzrkpzrkM51xGq1atAk8ZyYqKYM61sP4tOO8h6Or9UlTVdEdNgxSRQARS7tlA2cXCU4Bt\nFQ8ys18DtwJDnHMHgxMvwjkHb90Gq16C/rdBxqjSh6qa7qhpkCISiEDKfQnQyczSzKwhMByYW/YA\nM+sF/B2v2HcGP2aEWvQgLH4M+l4Dvxhf7qGyq0GW0DRIEQlUtatCOucKzOw6YAEQCzztnFtjZncC\nWc65uXjDME2Af5oZwNfOuSEhzF3/LXkKFt4J3S+GgfeClR/9Kl0NUrNlRKQWzLlKh89DLiMjw2Vl\nZfny2r5bOQNe/T10HgSXPg+xcX4nEpF6wsyWOucyqjtOV6gebWvnwuz/hLQz4eJnVewiEhIq96Np\n/TswczSknArDp0NcvN+JRCRCqdyPls2L4KXfeZtZ//ZlaNSk+s8REakllfvRkL3Uu/o0qQNc/iok\nJPmdSEQinPZQDbKSbfFKZrjcdbrR/5MroXELuGI2JLb0O6KIRAGduQdRybZ4JevBJO79ih7vXkEu\njWDkXGjW1u+IIhIlVO5BVHY9mM62lRcb3k0+sYwq+iMcm+pvOBGJKhqWCaKSdV9Kir2AWEYcuo3N\nB5v7nExEoo3KPYjaJiWQuPercsW+ybUhWevBiMhRpmGZILrz9BimVyh2rQcjIn7QmXuwfLOWsz+9\nityEeEYV3c7mg81J1nowIuITlXsw7FgN04ZCbBwJo19nRssT/U4kIlFOwzJ1tXUJTD0HYhvCyNdB\nxS4iYUDlXhcb3/fO2BOaw+j5KnYRCRsq99r68g144WI4toNX7Md28DuRiEgplXttrJwBL10OrbvD\nlW9A09Z+JxIRKUflXhPOwYd/8Tba6PBzuGIONNYFSiISfjRbJlCFBTBvPCx9BrpfAkMfhQaN/E4l\nIlIplXvugGgaAAAGvklEQVQgDv3obbLx1XzodyP0/yPE6JceEQlfKvfq7NsGM34L21fCuQ/CqVf5\nnUhEpFoq9yP5erH3xmn+AW9bvC6D/E4kIhIQjS1UJesZmHoeNGoK/7FQxS4i9YrO3CsqOARv3uy9\ncXriALjwKW2LJyL1jsq9rG/XwytXeePr/W4ofuM01u9UIiI1pnIHb/76smkwfyI0iIfhL8JJ5/qd\nSkSk1lTuB76D18bCF3Mh7Zdwwd+hWRu/U4mI1En0lrtzsPoVWHCLV/AD7oTTr9f8dRGJCNFZ7t9u\ngDduhE3/gra94Hf/hDY9/E4lIhI00VXuB3+Aj/4KHz0MDRLgnAcgY7TeNBWRiBMd5Z6fC0unwgcP\nwIFvofvF8Ju7oenxficTEQmJgMrdzAYBfwVigaecc/dVeLwRMA3oA+wGLnXObQ5u1Fr4YZc3X/3T\nv3ulnnYmnH0HpGT4nUxEJKSqLXcziwUeAwYA2cASM5vrnFtb5rCrgO+dcyea2XDgf4FLQxG4WocO\nwL/fhVUzYN2bUFQAnQbCGf8Nqf18iSQicrQFcuZ+GrDBObcRwMxmAEOBsuU+FPhT8cczgUfNzJxz\nLohZD+cc/PCNd/FR9hJvLZhNH0BBLjRuAX2vgd5XQKsuIY0hIhJuAin3ZGBrmdvZQN+qjnHOFZjZ\nXqAF8G0wQpazbJr3puihHyFvr7eoV4kWnaDXZd4FSKn9IDYu6C8vIlIfBFLuVsl9Fc/IAzkGMxsD\njAFo3759AC9dicYtoXU6NEyE+GMgqQO0OAHa9ILEFrV7ThGRCBNIuWcD7crcTgG2VXFMtpk1AI4B\nvqv4RM65KcAUgIyMjNoN2Zx0jvdHRESqFMjlmEuATmaWZmYNgeHA3ArHzAVGFn98EfBuyMfbRUSk\nStWeuRePoV8HLMCbCvm0c26Nmd0JZDnn5gL/AJ4zsw14Z+zDQxlaRESOLKB57s65ecC8CvfdXubj\nPODi4EYTEZHa0ipZIiIRSOUuIhKBVO4iIhFI5S4iEoFU7iIiEcj8mo5uZruALb68eNVaEoolE0JH\neUOrPuWtT1lBeeuig3OuVXUH+Vbu4cjMspxz9WY9YOUNrfqUtz5lBeU9GjQsIyISgVTuIiIRSOVe\n3hS/A9SQ8oZWfcpbn7KC8oacxtxFRCKQztxFRCKQyh0ws3Zm9p6ZfWFma8xsrN+ZqmNmsWa23Mxe\n9ztLdcwsycxmmtmXxV/j0/3OdCRmdkPx98FqM5tuZvF+ZyrLzJ42s51mtrrMfc3N7G0zW1/832P9\nzFhWFXknF38/rDKzV80syc+MZVWWt8xj483MmVlLP7LVhMrdUwDc5Jw7GfgZcK2ZdfU5U3XGAl/4\nHSJAfwXmO+dOAnoQxrnNLBn4byDDOdcNb5nrcFvCeiowqMJ9E4GFzrlOwMLi2+FiKofnfRvo5pxL\nB74CJh3tUEcwlcPzYmbtgAHA10c7UG2o3AHn3Hbn3LLij/fjlU+yv6mqZmYpwLnAU35nqY6ZNQPO\nxFvzH+fcIefcHn9TVasBkFC8q1hjDt95zFfOuQ84fKezocCzxR8/C2Qe1VBHUFle59xbzrmC4puL\n8XZ4CwtVfH0BHgJuppItRMORyr0CM0sFegGf+pvkiB7G+yYr8jtIAE4AdgHPFA8jPWVmiX6Hqopz\nLgd4AO/sbDuw1zn3lr+pAnK8c247eCcrwHE+56mJ0cCbfoc4EjMbAuQ451b6nSVQKvcyzKwJ8Aow\nzjm3z+88lTGz84CdzrmlfmcJUAOgN/C4c64X8CPhNWRQTvFY9VAgDWgLJJrZZf6milxmdivesOgL\nfmepipk1Bm4Fbq/u2HCici9mZnF4xf6Cc26W33mO4AxgiJltBmYA/c3seX8jHVE2kO2cK/lNaCZe\n2YerXwObnHO7nHP5wCzg5z5nCsQ3ZtYGoPi/O33OUy0zGwmcB/wuzPdc7oj3j/3K4p+7FGCZmbX2\nNVU1VO6AmRnemPAXzrkH/c5zJM65Sc65FOdcKt4bfe8658L2zNI5twPYamZdiu86G1jrY6TqfA38\nzMwaF39fnE0YvwFcRtlN6kcCc3zMUi0zGwT8ARjinDvgd54jcc597pw7zjmXWvxzlw30Lv7eDlsq\nd88ZwOV4Z8Eriv+c43eoCHI98IKZrQJ6Avf4nKdKxb9hzASWAZ/j/YyE1dWJZjYd+AToYmbZZnYV\ncB8wwMzW483ouM/PjGVVkfdRoCnwdvHP2xO+hiyjirz1jq5QFRGJQDpzFxGJQCp3EZEIpHIXEYlA\nKncRkQikchcRiUAqdxGRCKRyFxGJQCp3EZEI9P+zCD3ODy89CQAAAABJRU5ErkJggg==\n",
      "text/plain": [
       "<matplotlib.figure.Figure at 0x10cc124e0>"
      ]
     },
     "metadata": {},
     "output_type": "display_data"
    },
    {
     "data": {
      "image/png": "iVBORw0KGgoAAAANSUhEUgAAAXcAAAD8CAYAAACMwORRAAAABHNCSVQICAgIfAhkiAAAAAlwSFlz\nAAALEgAACxIB0t1+/AAAIABJREFUeJzt3Xl8VdW5//HPQwgQEIxAVEiAREBkJpCCXq2tKIKKTFUB\nFVGs1v7UigMK2lovttWKVeutty16FXAAFRFREVTEKrYo8wyCDJowzygJmdbvj53EJGQ4hHOyzzn5\nvl8vXp6zz87JQ0y+rKy917PMOYeIiESXWn4XICIiwadwFxGJQgp3EZEopHAXEYlCCncRkSikcBcR\niUIKdxGRKKRwFxGJQgp3EZEoVNuvT9y0aVOXnJzs16cXEYlIS5Ys2eucS6jsPN/CPTk5mcWLF/v1\n6UVEIpKZbQvkPE3LiIhEIYW7iEgUUriLiEQh3+bcy5KTk0N6ejpZWVl+lxLV6tWrR1JSErGxsX6X\nIiIhElbhnp6eTsOGDUlOTsbM/C4nKjnn2LdvH+np6aSkpPhdjoiESKXTMmb2opntNrPV5bxuZvas\nmW0ys5Vm1r2qxWRlZdGkSRMFewiZGU2aNNFvRyJVMHNZBuc//gkpY9/n/Mc/YeayDL9LKlcgc+6T\ngH4VvH4Z0Lbgz63A30+mIAV76OlrLHLiZi7LYNyMVWQczMQBGQczGTdjVdgGfKXh7pz7DNhfwSkD\ngSnOsxCIN7NmwSpQRCQcTJi7gcycvBLHMnPymDB3g08VVSwYd8skAt8Ve55ecOw4ZnarmS02s8V7\n9uwJwqcWEake2w9mntBxvwUj3Mv6Hb/MXbedcxOdc2nOubSEhEpXz1YqFPNfMTExdOvWjU6dOnHl\nlVdy8OBBAFJSUtiwoeS/0KNHj+aJJ57go48+okePHnTu3JkePXrwySefVPg5XnzxRTp37kyXLl3o\n1KkT77zzDgA33ngjKSkpdOvWja5duzJv3ryij8nOzmb06NG0bt2atm3bMnDgQNLT04teNzNGjBhR\n9Dw3N5eEhAT69+9/0l8TEYHm8XEndNxvwQj3dKBFsedJwPYgvG+FQjX/FRcXx/Lly1m9ejWNGzfm\nueeeA2DYsGFMmzat6Lz8/HymT5/O0KFDadq0Ke+++y6rVq1i8uTJJUK2tPT0dP74xz+yYMECVq5c\nycKFC+nSpUvR6xMmTGD58uU888wz3HbbbUXHH3zwQY4cOcLXX3/Nxo0bGTRoEEOGDME579/RBg0a\nsHr1ajIzvVHERx99RGJimb9AiUgVjOnbjrjYmBLH4mJjGNO3nU8VVSwY4T4LuKHgrplzgUPOuR1B\neN8KVcf813nnnUdGhvePxfDhw0uE+2effUZycjKtWrUiNTWV5s2bA9CxY0eysrI4duxYme+5e/du\nGjZsyCmnnALAKaecUuYticU/99GjR3nppZd4+umniYnxvrluuukm6tatW+K3hMsuu4z3338fgKlT\npzJ8+PCT/RKISIFBqYk8NqQzifFxGJAYH8djQzozKDU8B1GB3Ao5FfgP0M7M0s3sZjO7zcwKh5Wz\ngc3AJuB54P+FrNpiQj3/lZeXx7x58xgwYAAAXbp0oVatWqxYsQKAadOmlRmeb731FqmpqdStW7fM\n9+3atStnnHEGKSkp3HTTTbz77rtlnjdnzhwGDRoEwKZNm2jZsiWNGjUqcU5aWhpr1qwpel7420VW\nVhYrV66kV69eJ/4XF5FyDUpN5Iuxvdny+BV8MbZ32AY7BLCIyTlX4fDPefMCtwetogA1j48jo4wg\nP9n5r8zMTLp168bWrVvp0aMHffr0KXqtcPTesWNH3nnnHcaPH1/iY9esWcMDDzzAhx9+WO77x8TE\nMGfOHBYtWsS8efO4++67WbJkCY888ggAY8aM4f7772f37t0sXLgQ8BYelXX7YunjXbp0YevWrUyd\nOpXLL7/8ZL4MIhLhIra3TKjmvwrn3Ldt20Z2dnbRnDt44f7GG2/w8ccf06VLF04//fSi19LT0xk8\neDBTpkyhdevWFX4OM6Nnz56MGzeOadOm8dZbbxW9NmHCBDZt2sQf/vAHRo4cCUCbNm3Ytm0bR44c\nKfE+S5cupUOHDiWODRgwgPvuu09TMiI1XMSGe6jnv0499VSeffZZnnzySXJycgBo3bo1TZo0YezY\nsSXC8+DBg1xxxRU89thjnH/++RW+7/bt21m6dGnR8+XLl9OqVasS59SqVYu77rqL/Px85s6dS4MG\nDRg5ciT33HMPeXnedYYpU6Zw9OhRevfuXeJjR40axcMPP0znzp1P6u8vIhHOOefLnx49erjS1q5d\ne9yx6tagQYMSz/v37++mTJlS9Pypp55ydevWdQcPHiw69uijj7r69eu7rl27Fv3ZtWtXme+/detW\nd9FFF7l27dq5rl27uksuucRt2rTJOefcyJEj3Ztvvll07vTp013v3r2dc85lZWW5O+64w5111lmu\nTZs2rn///u7bb78tt27nnJs/f7674ooryqwjHL7WInLigMUugIw158q8JT3k0tLSXOmdmNatW0f7\n9u19qaem0ddaot3MZRlMmLuB7QczaR4fx5i+7cL6AmigzGyJcy6tsvPCqiukiEgwFK6DKbxdunAd\nDFC9AZ+fD0d2wP7NP/45sAV63Aite1f64SdD4R5CvXr1Ou5+95dfflnz4SIhVtE6mJCE+7EjsHcj\n7NtU8N+NsHeT9zy32F19tWLhtFaQeSD4NZSicA+hL7/80u8SRGqkkKyDcQ6+3wW718Lu9QUBXvDn\n+50/nme1IL4lNGkLKT+FJq2hcWtonAKNkiCmemJX4S4iUeek18FkHYLd67wg37X2x8eZxRrk1ouH\npm296ZWmbbwwb9oWGp8FtctexFidFO4iEnXG9G1XYs4dylkHk5/vzYPvWA47V/4Y5Id/bMpHnYZw\nenvoMABO7+A9TmgPDZpCGO+NoHAXkahTOK9e4m6ZS9swKPEIrHgddqzwAn3HSsguWBwYUweatoNW\n/wVndPgxyE9tEdYhXh6Fexl27tzJ6NGjWbRoEXXr1iU5OZlnnnmGrl27cs4555CVlUXDhg25/fbb\ni1aRTpo0iTFjxhR1YuzSpQtTpkzx868hUnPl5zMo6XsG9d3xY5B/sApyjnqv146DMztB12HQvBs0\n6woJ50BM9Gwar3AvxTnH4MGDGTlyZFEXyOXLl7Nr1y5at27NsmXLANi8eTNDhgwhPz+fm266CYCh\nQ4fyt7/9zbfaRaJNwPeqZx6AjCXw3SJIXwQZi715c4DYBtCsC3S/AZoVBHnTs6vtwqZfovtvVwXz\n588nNja2RC/1wkZixZ111lk89dRT3HvvvUXhLiLBU+696s4xqGUmbPvixzDfW9jq27zplI6DIekn\nkJjmXeSsFVP+J4pS4RvuH4yFnauC+55ndobLHq/wlNWrV9OjR4+A3q579+6sX7++6Pnrr7/OggUL\nALjrrrsU+iInofBedSOfdpZOz1rr6Ml6zpu1AfB2SCOuMbToCV2uhqSekNgd6jb0te5wEb7hHgFK\nt27QtIxIEOTnw84VXH5kOj1j1/OTWuuJtx8AyHBN+CyvE4MHXeNd+GzSJiIvdlaH8A33SkbYodKx\nY0emT58e0LnLli1TfxaRYDiwDTbPh2/mw5bPIHM/D8XC5vwzmZP3E77KP4cv89uTQQKJ8XEM7hHa\npfvRIHzD3Se9e/fmwQcf5Pnnn+eWW24BYNGiRRw9erTEeVu3buW+++7jzjvv9KNMkciWeRC2fu6F\n+eb53r3mAA2bwdn9oPVFzPm+LXd/sIvM3EruVZcyKdxLMTPefvttRo8ezeOPP069evWKboX85ptv\nSE1NLboV8s4779S8ukggnPNWeH49B77+ENK/Apfv3cmSfAH0vBXOuggS2hVNs/QDsuKis7NjdVDL\n3xpKX2sJuZxM2PI5bJwLX8+FQ995x5t1hbaXesv2E9Ogdh1/64wwavkrItXvyC7YMNsL882feh0R\nY+t7o/ILx3ih3qiZ31XWCAp3ETk5hzJg3buw9h349j+A87oidh8BZ/eFVhdAbD2/q6xxwi7cnXOY\nbm0KKb+m4qT6hWw3ogNbYe0sWDfLW0QE3uKhn4+F9ld6j/Vz7KuwCvd69eqxb98+mjRpooAPEecc\n+/bto149jaSiXdB3IzqwDVZP90boO1Z4x5p1hYsfhvYDvba3EjbCKtyTkpJIT09nz549fpcS1erV\nq0dSUpLfZUiIBWU3oqP7Ye1MWPlGwZQL3rL+Po96LXBPSw5u0RI0YRXusbGxpKSk+F2GSFSo8m5E\nOZneLYsr34SNH0J+jtcK9+KHodNV3jZxEvbCKtxFJHhOaDei/HzYtsDrdb5uFhw7DKecCb1+BV2u\ngTO7aA49wijcRaJUQLsRHdkJy1+DpVPgwBZv16EOA6Dz1ZByYY3sphgtFO4iUarM3Yj6tmNQ1zO9\n+9CXToENH4DLg1bnw8/HeXe61Knvc+USDAp3kSg2KDXxx4unB7bBsknwzKtwOAPqN4Xzbvc2sWja\n1tc6JfgU7iLRLD8fvpkHX/4TNn3sHWtzMfR7DM6+TEv/o1hA4W5m/YC/AjHAC865x0u93hKYDMQX\nnDPWOTc7yLWKSKCyDsGyV2HR817HxVPO8Jb/dx/hrR6VqFdpuJtZDPAc0AdIBxaZ2Szn3Npip/0W\neMM593cz6wDMBpJDUK+IVGT3evhqIqyYBjk/eLsTXfQQtB+gUXoNE8jIvSewyTm3GcDMpgEDgeLh\n7oBGBY9PBbYHs0gRqYBz3gYX/37Wm3qJqQudfgG9boXmqX5XJz4JJNwTge+KPU8HepU65xHgQzO7\nE2gAXBKU6kSkfHk5XiuAfz/rtQNokOCN0tNGQYOmflcnPgsk3MtauVC689RwYJJz7i9mdh7wspl1\ncs7ll3gjs1uBWwFattS8n0iVHDsCS1+Ghf/r9Uhv0haufBa6DFX3RSkSSLinAy2KPU/i+GmXm/E2\nTsE59x8zqwc0BXYXP8k5NxGYCN5mHVWsWaRmyjwAX070Qj3roHdv+uUToG1fqFXL7+okzAQS7ouA\ntmaWAmQAw4BrS53zLXAxMMnM2gP1AHX/EgmGH/bCf56Dr56H7CPQ7nL46b2QVOlmPFKDVRruzrlc\nM7sDmIt3m+OLzrk1ZjYeWOycmwXcCzxvZnfjTdnc6NQ0XOTkHNkJXzwLS17ymnl1HOSF+pmd/a5M\nIkBA97kX3LM+u9Sxh4s9XgucH9zSRGqo73fD50/B4hchP9dr3HXBPZBwtt+VSQTRClWRcHF0v3fn\ny5f/hNxj0G04/PQ+aKw22HLiFO4ifss6DAv/Dv/5m3cnTOervCZeTVr7XZlEMIW7iF9ysrzVpAue\nhsz9cE5/uOhBOKOj35VJFFC4i1Qi6JtM5+fD6rdg3ng49C20vhh6/xYSuwevaKnxFO4iFQj6JtNb\nPocPfws7lnt3vQx8B876efAKFimgcBepQFA2mQbYswE+etjbm7RREgz+J3S+RouPJGQU7iIVqPIm\n04WO7of5f/Jua6zTAC7+PZz7a4gtYx9TkSBSuItU4IQ2mS4uPw+WToZ5j3qtAtJGeXfAqKGXVBP9\nTihSgTF92xEXW3KT6OM2mS5t239g4s/gvbvh9A7wq8/hir8o2KVaaeQuUoFyN5kua7798Hb46Pew\n6g1olAhXvQQdB4OV1VhVJLQU7iKVKLHJdFnycr371ef/0euxfuEYuOBub45dxCcKd5GTkbEU3hvt\nbZbR9lK47Am1C5CwoHAXqYqsw95I/auJ0OB0uHoydBioKRgJGwp3kRPhHKx/D2bfD0d2wE9+CRf/\nDuqd6ndlIiUo3EUCdWQXvH+PF+5ndIahr0BSD7+rEimTwl2kMs7BytfhgwcgNwv6jIdzb4cY/fhI\n+NJ3p0hFDm/37lf/eg60OBcGPgdN2/hdlUilFO4S1arc0dE5WP4qzHkQ8rKh72PQ61dQK6byjxUJ\nAwp3iVpV7uh4eDvMuhM2fQytzocB/6ONMyTiqP2ARK2KOjqWa83b8L/nwbZ/w2UTYOR7CnaJSBq5\nS9Q6oY6OWYe8C6YrpkJiDxg8UXPrEtEU7hK1Au7ouO3fMONXcDgDfjYWLrwPYmKrqUqR0NC0jESt\nSjs65mbDx4/AS5d7F0pHzYWLxinYJSpo5C5Rq8KOjvu+gemjvO3uuo+Evn+Cuqf4XLFI8CjcJaqV\n2dFx1XR4d7Q3Wh/2GpxzhT/FiYSQwl1qjuyjMOcBWDrFW5D0ixcgvoXfVYmEhMJdaobd6+HNG2HP\nevjpvfDzB9U+QKKavrslujkHy16B2WO8OfXr34I2F/tdlUjIKdwleuVkwnv3wIrXIOVnMOR5aHiG\n31WJVAuFu0Sn/VvgjRGwc7V37/rP7ldfGKlRFO4Sfb7+EGb80nt87Rtw9qX+1iPig4AWMZlZPzPb\nYGabzGxsOedcY2ZrzWyNmb0W3DJFApCfB/P/BK9dDfEt4dZ/Kdilxqp05G5mMcBzQB8gHVhkZrOc\nc2uLndMWGAec75w7YGanh6pgkTId3Q8zbvE6OXa9Fvo/BbFxlX+cSJQKZFqmJ7DJObcZwMymAQOB\ntcXOuQV4zjl3AMA5tzvYhYqUa9camDrc29O0/9PQ4yZtVC01XiDTMonAd8WepxccK+5s4Gwz+8LM\nFppZv7LeyMxuNbPFZrZ4z549VatYpLh178ELfSD3GNz0AaSNUrCLEFi4l/WT4ko9rw20BX4ODAde\nMLP44z7IuYnOuTTnXFpCQsKJ1iryI+fgXxPg9esgoR3c+ikkpfldlUjYCGRaJh0ovkY7CdhexjkL\nnXM5wBYz24AX9ouCUqVIcdlH4Z3bYc0M6HwNDHhW8+sipQQycl8EtDWzFDOrAwwDZpU6ZyZwEYCZ\nNcWbptkczEJFADiUDi/183ZMuuS/YchEBbtIGSoduTvncs3sDmAuEAO86JxbY2bjgcXOuVkFr11q\nZmuBPGCMc25fKAuXGui7RTDtWm/l6bWvw9l9/a5IJGyZc6Wnz6tHWlqaW7x4sS+fWyLQmrfh7dug\nYTMv2BPa+V2RiC/MbIlzrtILTNqJScKbc7DgGa+jY7Ou8Mt5CnaRAKj9gISvvFyYfS8smQQdh8Cg\nv0NsPb+rEokICncJT1mHvdH6N/Pggnug9++gln7RFAmUwl3Cztx/L6b1R6NIzv+OJ2P/H+c0+SWD\nFOwiJ0ThLmHlk08/odv8UcSRxY05D7DgWGfiZqwCOH4vVBEpl4ZDEj62fE7PT68jH+Oq7EdYkN8Z\ngMycPCbM3eBzcSKRRSN3CQ9rZsKMW9iRn8AN2WPZQZMSL28/mOlTYSKRSSN38d9Xzxfc6tiNO+Me\nOy7YAZrHaxWqyIlQuIt/nIN5j8Ls++DsfnDDO9zWL4242JLb4cXFxjCmr+5tFzkRmpYRf+Tlwnuj\nYdnLkDoC+j8DMbUZlFofgAlzN7D9YCbN4+MY07edLqaKnCCFu1S/nCyYPgo2vA8XjoGLHirRg31Q\naqLCXOQkKdyleh373mv+teVfcNkE6HWr3xWJRCWFu1SfzAPw6tWQsRQG/QO6Dfe7IpGopQuqUj2O\n7OLQ3/uSnb6MXx37DefPOYOZyzL8rkokamnkLqF38Fu+f/4KYr/fxaicMd7ipIOZjNPKU5GQ0chd\nQmvvRnjxMtwPe7k+e1zRqlPQylORUNLIXUJn1xqYMhCcY+ix37LWJR93ilaeioSGRu4SGjtXwaT+\nUCsWRs3h0KntyzxNK09FQkMjdzlpM5dllFh09IdeeVz01S0Q2wBufBcan8WYvvUZN2MVmTl5RR+n\nlacioaNwl5Myc1lGidBucmg13T99nKP1T6X+Te/DacnAjxdNtfJUpHoo3OWkTJi7oSjYU20jk+s8\nzkF3Cnfn/Z63CoK9kFaeilQfhbuclMILot3taybX+TP7XCOGZ/+WndkNfa5MpGZTuMtJaR4fR/ND\ny3ipzhPsdvEMz/4tu2hMoi6UivhKd8vISflzj0NMrvNndrrGDM3+HbtorAulImFAI3epus2fcsGX\nv+ZwoyTuzn6Ivdn1SNSFUpGwoHCXqtnyOXmvXMNWdwZD99xH3fjTeHqoQl0kXCjc5cR9u5DcV65m\na14C1xx7kP00Uq8YkTCjOXc5MemL4ZWr2J5/GsMLg72AesWIhA+FuwRu+3J4eQg0aMI1mQ+yh/jj\nT1GvGJGwoHCXwOxcDS8PgnqNYOS7xMSXPfWiXjEi4SGgcDezfma2wcw2mdnYCs67ysycmaUFr0Tx\n3e71XnfH2nEw8l2Ib8mYvu2Ii40pcZpugRQJH5VeUDWzGOA5oA+QDiwys1nOubWlzmsI/Ab4MhSF\nik/2boIpA6BWjBfsjVMA9YoRCXeB3C3TE9jknNsMYGbTgIHA2lLnPQo8AdwX1ArFP/u3wOQrIT8P\nbnwfmrYp8bJ6xYiEr0CmZRKB74o9Ty84VsTMUoEWzrn3glib+OngdzB5AORmwg3vwOnn+F2RiJyA\nQMLdyjjmil40qwU8Ddxb6RuZ3Wpmi81s8Z49ewKvUqrXkV3eVEzWIRgxE87s5HdFInKCAgn3dKBF\nsedJwPZizxsCnYBPzWwrcC4wq6yLqs65ic65NOdcWkJCQtWrltDJPAAvD4YjO+H66dC8m98ViUgV\nBBLui4C2ZpZiZnWAYcCswhedc4ecc02dc8nOuWRgITDAObc4JBVL6Bz7Hl69GvZthGGvQYueflck\nIlVUabg753KBO4C5wDrgDefcGjMbb2YDQl2gVJOcLJh2LWQshatehNYX+V2RiJyEgHrLOOdmA7NL\nHXu4nHN/fvJlSbXKy4W3boYt/4JB/4D2V/pdkYicJK1Qreny82HWHbD+PbjsCeg23O+KRCQIFO41\nmXMw5wFYMRUu+i30+pXfFYlIkCjca7L5f4SvJsJ5d8CFWnsmEk0U7jXVF8/CZxOg+w1w6R/AylrO\nICKRSuFeEy2dAh/9DjoOhv7PKNhFopDCvaZZ/z68exe0uQQGT/QagolI1FG41yTb/g3TR0HzVLhm\nCtSu43dFIhIi2kM1gs1clhF4y92dq+G1YXBqC7j2TajToHqLFZFqpXCPUDOXZTBuxioyc/IAyKho\ng+oD2+CVX3iBPuJtaNCkussVkWqmaZkINWHuhqJgL1TmBtU/7IVXhkBuFoyYAfEtEJHop5F7hCpv\nI+oSx48dgVevgkMZBT3Z21dTdSLiN43cI1R5G1EXHc/Nhtevhx0r4epJ0LJX9RUnIr5TuEeoCjeo\nzs+HmbfB5k9hwP9Au37+FCkivtG0TIQqd4Pqbs1hzlhY/RZc8t+Qep3PlYqIHxTuEazMDao/exK+\n/IfXL+b8u/wpTER8p2mZaLJkMnzyKHQZCn0eVVsBkRpM4R4t1r8P742GNn1g4HNQS/9rRWoyJUA0\nKGor0B2umQwxsX5XJCI+U7hHusK2AvEt4Tq1FRARj8I9gn244Ev2/qM/27NiGHLkPmZuKHthk4jU\nPLpbJkLNXriKDh+NpDbZDM/+PRuPncK68nrLiEiNo5F7JDp2hJS5N3IG+xiVPYaNLgkop7eMiNRI\nGrlHmoK2Am3zN3NLzr0sdWeXeLm8njMiUrNo5B5JirUVeLzO7czPTz3ulPJ6zohIzaJwjxTO/dhW\noM94Ol3+6/J7y4hIjadpmUjx+V/gq38WtRUYVHA44J2YRKRGUbhHgiWTSrYVKFBmbxkRETQtE/7W\nzoL37oa2l6qtgIgETEkRzrZ8Bm/dDEk/gavVVkBEAqdwD1fbl8PUa6Fxaxg+DerU97siEYkgCvdw\ntO8beOUXEHeat6l1/cZ+VyQiESagcDezfma2wcw2mdnYMl6/x8zWmtlKM5tnZq2CX2oNcXgHvFxw\nL8yIt6FRc3/rEZGIVGm4m1kM8BxwGdABGG5mHUqdtgxIc851AaYDTwS70Boh8wC8MgSO7ofrp0PT\nNn5XJCIRKpCRe09gk3Nus3MuG5gGDCx+gnNuvnPuaMHThUBScMusAbKPwmtDYd8mGPYaND9+9amI\nSKACCfdE4Ltiz9MLjpXnZuCDsl4ws1vNbLGZLd6zZ0/gVUaxmcsyuPCxD/nk0cvI/+4rvur+BJz1\nM7/LEpEIF0i4l7URpyvzRLPrgTRgQlmvO+cmOufSnHNpCQkJgVcZpWYuy+DBGSsYffSv9I5ZzkM5\noxi5sBkzl2X4XZqIRLhAwj0daFHseRKwvfRJZnYJ8BAwwDl3LDjlRbcJc9Zzj5vCkJgFTMi5hql5\nF6ttr4gERSDtBxYBbc0sBcgAhgHXFj/BzFKBfwL9nHO7g15lBJm5LCPgfi8Dv3+dX8Z+wEu5fXku\n78fLGGrbKyInq9Jwd87lmtkdwFwgBnjRObfGzMYDi51zs/CmYU4B3jQzgG+dcwNCWHdYmrksg3Ez\nVpGZkwdAxsFMxpW3O9KiF7g/9nVm5v0X43NHUHz2S217ReRkBdQ4zDk3G5hd6tjDxR5fEuS6ItKE\nuRuKgr1Q4TRLiXBfMQ3ev5edZ/yc322/BVcs2NW2V0SCQStUg6i86ZQSx9fOgpm/hpQLOfOXr/Po\nkFQS4+MwIDE+jseGdFanRxE5aWr5G0TN4+PIKCPgi6ZZNn4M00d5jcCGTYXYemrbKyIhoZF7EI3p\n26783ZG2LoDXr4PT28O1b0DdU3yqUkRqAo3cg6hwBH7c3TIJO2HKUIhv5fWLiYv3uVIRiXYK9yA7\nbppl1xp4aQjUbwI3zIQGTf0rTkRqDE3LhNKutTB5AMTWh5Gz1OFRRKqNwj1Udq2FyVd6uyeNfBdO\nS/a7IhGpQRTuoVAi2N9T614RqXYK92BTsItIGNAF1ZNQuo/M+PNqcfGXNyvYRcR3GrlXUWEfmYyD\nmTigwaGv6fbJCDLzaynYRcR3CvcqKt5H5hz7ltfq/JEcYrgp/2EFu4j4TtMyVVTYLybVNjKpzp85\nSj2uzX6Ircca+1yZiIjCvcqax8fR6vAino/9C3tcPNfnPEi6SyBR7XpFJAxoWqaK/tIlnUmxT/Cd\nO52rsx8m3SWoXa+IhA2N3KtixTTOXTSa/ad1YHTmGPZm1yaxkl2XRESqk8L9RDgHC56CeeMh+ac0\nHj6VOXXVtVdhAAAHOUlEQVQb+l2ViMhxFO6BysuF2ffBkpeg8zUw8G9Qu67fVYmIlEnhHojsH7xN\nNr6eAxfcA71/B7V0uUJEwpfCvTKHt8O0a2HHCrjiKfjJzX5XJCJSKYV7Rb5dCK+PgJyj3rZ47fr5\nXZGISECiLtxL93up8h0si1+C2WMgvqXXsvf0c4JfrIhIiERVuBf2eylsC5BxMJNxM1YBBB7wudnw\nwf3ehdM2feAXL2hbPBGJOFF1VbB4v5dCmTl5TJi7IbA32LsR/u8SL9gvuBuufV3BLiIRKapG7oX9\nXgI9XsQ5WDoF5oyF2vVg2GtwzhUhqFBEpHpEVbg3j48jo4wgb15Rv5ej++Hdu2DdLEj5GQz+JzRq\nFsIqRURCL6qmZcb0bUdcbEyJY+X2e3EOVk2H/z0XNnwAfcbDiJkKdhGJClE1ci+8aFrp3TJ7N8H7\n98CWf0HzVLjuTWjW1YeKRURCI6rCHbyAL/fOmGPfwxd/hS+egdpxcPmTkDYKasWUfb6ISISKunAv\nU04mLJkEnz0JR/dC56vh0j9CwzP8rkxEJCQCCncz6wf8FYgBXnDOPV7q9brAFKAHsA8Y6pzbGtxS\nq+D7Pd5tjV/+0wv1lAvh4t9DUprflYmIhFSl4W5mMcBzQB8gHVhkZrOcc2uLnXYzcMA518bMhgF/\nBoaGouBKZR+Fbz6BldO8C6X5udC2L5z/G0i+wJeSRESqWyAj957AJufcZgAzmwYMBIqH+0DgkYLH\n04G/mZk551wQaz2ec/D9Lm/xUfoirxfMls8gNxPqN4Fet0H3GyBBuyOJSM0SSLgnAt8Ve54O9Crv\nHOdcrpkdApoAe4NRZAlLp3gXRbN/gKxDXlOvQk3aQur13gKk5AsgJjbon15EJBIEEu5WxrHSI/JA\nzsHMbgVuBWjZsmUAn7oM9ZvCmV2gTgOodyrEt4ImZ0GzVGjQpGrvKSISZQIJ93SgRbHnScD2cs5J\nN7PawKnA/tJv5JybCEwESEtLq9qUzTmXe39ERKRcgaxQXQS0NbMUM6sDDANmlTpnFjCy4PFVwCch\nn28XEZFyVTpyL5hDvwOYi3cr5IvOuTVmNh5Y7JybBfwf8LKZbcIbsQ8LZdEiIlKxgO5zd87NBmaX\nOvZwscdZwNXBLU1ERKoqqhqHiYiIR+EuIhKFFO4iIlFI4S4iEoUU7iIiUcj8uh3dzPYA23z55OVr\nSihaJoSO6g2tSKo3kmoF1XsyWjnnEio7ybdwD0dmttg5FzH9gFVvaEVSvZFUK6je6qBpGRGRKKRw\nFxGJQgr3kib6XcAJUr2hFUn1RlKtoHpDTnPuIiJRSCN3EZEopHAHzKyFmc03s3VmtsbM7vK7psqY\nWYyZLTOz9/yupTJmFm9m081sfcHX+Dy/a6qImd1d8H2w2symmlk9v2sqzsxeNLPdZra62LHGZvaR\nmW0s+O9pftZYXDn1Tij4flhpZm+bWbyfNRZXVr3FXrvPzJyZNfWjthOhcPfkAvc659oD5wK3m1kH\nn2uqzF3AOr+LCNBfgTnOuXOAroRx3WaWCPwGSHPOdcJrcx1uLawnAf1KHRsLzHPOtQXmFTwPF5M4\nvt6PgE7OuS7A18C46i6qApM4vl7MrAXQB/i2uguqCoU74Jzb4ZxbWvD4CF74JPpbVfnMLAm4AnjB\n71oqY2aNgAvxev7jnMt2zh30t6pK1QbiCnYVq8/xO4/5yjn3GcfvdDYQmFzweDIwqFqLqkBZ9Trn\nPnTO5RY8XYi3w1tYKOfrC/A0cD9lbCEajhTupZhZMpAKfOlvJRV6Bu+bLN/vQgJwFrAHeKlgGukF\nM2vgd1Hlcc5lAE/ijc52AIeccx/6W1VAznDO7QBvsAKc7nM9J2IU8IHfRVTEzAYAGc65FX7XEiiF\nezFmdgrwFjDaOXfY73rKYmb9gd3OuSV+1xKg2kB34O/OuVTgB8JryqCEgrnqgUAK0BxoYGbX+1tV\n9DKzh/CmRV/1u5bymFl94CHg4crODScK9wJmFosX7K8652b4XU8FzgcGmNlWYBrQ28xe8bekCqUD\n6c65wt+EpuOFfbi6BNjinNvjnMsBZgD/5XNNgdhlZs0ACv672+d6KmVmI4H+wHVhvudya7x/7FcU\n/NwlAUvN7Exfq6qEwh0wM8ObE17nnHvK73oq4pwb55xLcs4l413o+8Q5F7YjS+fcTuA7M2tXcOhi\nYK2PJVXmW+BcM6tf8H1xMWF8AbiY4pvUjwTe8bGWSplZP+ABYIBz7qjf9VTEObfKOXe6cy654Ocu\nHehe8L0dthTunvOBEXij4OUFfy73u6gocifwqpmtBLoBf/K5nnIV/IYxHVgKrML7GQmr1YlmNhX4\nD9DOzNLN7GbgcaCPmW3Eu6PjcT9rLK6cev8GNAQ+Kvh5+4evRRZTTr0RRytURUSikEbuIiJRSOEu\nIhKFFO4iIlFI4S4iEoUU7iIiUUjhLiIShRTuIiJRSOEuIhKF/j+yPcohIBg7uAAAAABJRU5ErkJg\ngg==\n",
      "text/plain": [
       "<matplotlib.figure.Figure at 0x111c94e80>"
      ]
     },
     "metadata": {},
     "output_type": "display_data"
    }
   ],
   "source": [
    "c = np.concatenate((y.samples, y.sample_weights.reshape(y.sample_weights.shape[0], 1)), axis=1)\n",
    "d = c[c[:, 0].argsort()]\n",
    "plt.plot(d[:, 0], np.cumsum(d[:, 2], axis=0), 'o')\n",
    "plt.plot(np.arange(1,15,0.1), stats.gamma.cdf(np.arange(1,15,0.1), 2, loc=1, scale=3))\n",
    "plt.legend(['RV1_SROM','CDF'])\n",
    "plt.show()\n",
    "e = c[c[:, 1].argsort()]\n",
    "plt.plot(e[:, 1], np.cumsum(e[:, 2], axis=0), 'o')\n",
    "plt.plot(np.arange(1,15,0.1), stats.gamma.cdf(np.arange(1,15,0.1), 2, loc=1, scale=3))\n",
    "plt.legend(['RV2_SROM','CDF'])\n",
    "plt.show()"
   ]
  },
  {
   "cell_type": "markdown",
   "metadata": {
    "collapsed": true
   },
   "source": [
    "A note on the weights corresponding to error in distribution, moments and correlation of random variables:\n",
    "    - For this illustration, error_weigths are not defined and default value is [1, 0.2, 0]. These weights can be changed to obtain desired accuracy in certain properties. "
   ]
  },
  {
   "cell_type": "code",
   "execution_count": 6,
   "metadata": {},
   "outputs": [
    {
     "name": "stdout",
     "output_type": "stream",
     "text": [
      "[ 0.06199102  0.060442    0.0495255   0.01706367  0.03627912  0.06359859\n",
      "  0.07190354  0.10634453  0.13388877  0.05035325  0.02100848  0.07059514\n",
      "  0.03627522  0.06199237  0.10552269  0.0532161 ]\n"
     ]
    }
   ],
   "source": [
    "print(y.sample_weights)"
   ]
  },
  {
   "cell_type": "code",
   "execution_count": null,
   "metadata": {
    "collapsed": true
   },
   "outputs": [],
   "source": []
  }
 ],
 "metadata": {
  "kernelspec": {
   "display_name": "Python 3",
   "language": "python",
   "name": "python3"
  },
  "language_info": {
   "codemirror_mode": {
    "name": "ipython",
    "version": 3
   },
   "file_extension": ".py",
   "mimetype": "text/x-python",
   "name": "python",
   "nbconvert_exporter": "python",
   "pygments_lexer": "ipython3",
   "version": "3.6.2"
  }
 },
 "nbformat": 4,
 "nbformat_minor": 2
}<|MERGE_RESOLUTION|>--- conflicted
+++ resolved
@@ -25,7 +25,7 @@
   },
   {
    "cell_type": "code",
-   "execution_count": null,
+   "execution_count": 1,
    "metadata": {
     "collapsed": true
    },
@@ -35,7 +35,7 @@
     "from UQpy.SampleMethods import STS\n",
     "import scipy.stats as stats\n",
     "import matplotlib.pyplot as plt\n",
-    "import numpy as np\n"
+    "import numpy as np"
    ]
   },
   {
@@ -60,7 +60,7 @@
     }
    ],
    "source": [
-    "x = STS(dimension=2, dist_name=['Gamma', 'Gamma'], dist_params=[[2, 1, 3], [2, 1, 3]], \n",
+    "x = STS(dimension=2, icdf=['Gamma', 'Gamma'], icdf_params=[[2, 1, 3], [2, 1, 3]], \n",
     "        sts_design=[4, 4])"
    ]
   },
@@ -109,13 +109,8 @@
     }
    ],
    "source": [
-<<<<<<< HEAD
-    "y = SROM(samples=x.samples, cdf_target=['Gamma', Gamma], moments=[[6., 6.], [54., 54.]], \n",
-    "         properties=[True, True, True, False], cdf_target_params=[[2, 1, 3], [2, 1, 3]])"
-=======
     "y = SROM(samples=x.samples, cdf_target=['Gamma', Gamma], moments=[np.array([6., 6.]), np.array([54., 54.])], \n",
     "         properties=[True, True, True, False], cdf_target_params=[np.array([2, 1, 3]),np.array([2, 1, 3])])"
->>>>>>> 1dae3bbe
    ]
   },
   {
