--- conflicted
+++ resolved
@@ -37,9 +37,7 @@
   {
    "cell_type": "code",
    "execution_count": 1,
-   "metadata": {
-    "collapsed": true
-   },
+   "metadata": {},
    "outputs": [],
    "source": [
     "from UQpy.SampleMethods import MCS\n",
@@ -312,11 +310,7 @@
    "name": "python",
    "nbconvert_exporter": "python",
    "pygments_lexer": "ipython3",
-<<<<<<< HEAD
-   "version": "3.6.7"
-=======
    "version": "3.6.5"
->>>>>>> b25e1171
   }
  },
  "nbformat": 4,
