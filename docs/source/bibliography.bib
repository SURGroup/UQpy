@article{COIFMAN20065,
title = {Diffusion maps},
journal = {Applied and Computational Harmonic Analysis},
volume = {21},
number = {1},
pages = {5-30},
year = {2006},
note = {Special Issue: Diffusion Maps and Wavelets},
issn = {1063-5203},
doi = {https://doi.org/10.1016/j.acha.2006.04.006},
url = {https://www.sciencedirect.com/science/article/pii/S1063520306000546},
author = {Ronald R. Coifman and Stéphane Lafon},
keywords = {Diffusion processes, Diffusion metric, Manifold learning, Dimensionality reduction, Eigenmaps, Graph Laplacian},
abstract = {In this paper, we provide a framework based upon diffusion processes for finding meaningful geometric descriptions of data sets. We show that eigenfunctions of Markov matrices can be used to construct coordinates called diffusion maps that generate efficient representations of complex geometric structures. The associated family of diffusion distances, obtained by iterating the Markov matrix, defines multiscale geometries that prove to be useful in the context of data parametrization and dimensionality reduction. The proposed framework relates the spectral properties of Markov processes to their geometric counterparts and it unifies ideas arising in a variety of contexts such as machine learning, spectral graph theory and eigenmap methods.}
}

@inbook{POD_1,
author = {Julien Weiss},
title = {A Tutorial on the Proper Orthogonal Decomposition},
booktitle = {AIAA Aviation 2019 Forum},
publisher = {American Institute of Aeronautics and Astronautics},
chapter = {},
pages = {},
year = {2019},
doi = {10.2514/6.2019-3333},
URL = {https://arc.aiaa.org/doi/abs/10.2514/6.2019-3333},
eprint = {https://arc.aiaa.org/doi/pdf/10.2514/6.2019-3333}
}

@article{POD_2,
  doi = {10.1090/qam/910462},
  url = {https://doi.org/10.1090/qam/910462},
  year = {1987},
  journal = {Quarterly of applied Mathematics},
  publisher = {American Mathematical Society ({AMS})},
  volume = {45},
  number = {3},
  pages = {561--571},
  author = {Lawrence Sirovich},
  title = {Turbulence and the dynamics of coherent structures. I. Coherent structures}
}

@article{LARS,
	author = {Bradley Efron and Trevor Hastie and Iain Johnstone and Robert Tibshirani},
	title = {Least angle regression},
	journal = {The Annals of Statistics},
	year = {2004},
	volume = {32},
	number = {2},
  ISSN = {00905364},
  doi = {10.2307/3448465},
  pages = {407--451},
  publisher = {Institute of Mathematical Statistics},
}

@article{BLATMANLARS,
	author = {G{\'{e}}raud Blatman and Bruno Sudret},
	title = {Adaptive sparse polynomial chaos expansion based on least angle regression},
	journal = {Journal of Computational Physics},
	year = {2011},
	volume = {230},
	number = {6},
   pages = {2345--2367},
	doi = {10.1016/j.jcp.2010.12.021},
}

@article{HOSVD_1,
author = {Giovanis, D.G. and Shields, M.D.},
title = {Variance-based simplex stochastic collocation with model order reduction for high-dimensional systems},
journal = {International Journal for Numerical Methods in Engineering},
volume = {117},
number = {11},
pages = {1079-1116},
keywords = {higher-order singular value decomposition, multi-element collocation, polynomial chaos, reduced-order model, simplex stochastic collocation, singular value decomposition},
doi = {https://doi.org/10.1002/nme.5992},
url = {https://onlinelibrary.wiley.com/doi/abs/10.1002/nme.5992},
eprint = {https://onlinelibrary.wiley.com/doi/pdf/10.1002/nme.5992},
abstract = {Summary In this work, an adaptive simplex stochastic collocation method is introduced in which sample refinement is informed by variability in the solution of the system. The proposed method is based on the concept of multi-element stochastic collocation methods and is capable of dealing with very high-dimensional models whose solutions are expressed as a vector, a matrix, or a tensor. The method leverages random samples to create a multi-element polynomial chaos surrogate model that incorporates local anisotropy in the refinement, informed by the variance of the estimated solution. This feature makes it beneficial for strongly nonlinear and/or discontinuous problems with correlated non-Gaussian uncertainties. To solve large systems, a reduced-order model (ROM) of the high-dimensional response is identified using singular value decomposition (higher-order SVD for matrix/tensor solutions) and polynomial chaos is used to interpolate the ROM. The method is applied to several stochastic systems of varying type of response (scalar/vector/matrix) and it shows considerable improvement in performance compared to existing simplex stochastic collocation methods and adaptive sparse grid collocation methods.},
year = {2019}
}

@article{HOSVD_2,
  doi = {10.1137/s0895479896305696},
  url = {https://doi.org/10.1137/s0895479896305696},
  year = {2000},
  month = jan,
  journal = {SIAM Journal on Matrix Analysis and Applications},
  publisher = {Society for Industrial {\&} Applied Mathematics ({SIAM})},
  volume = {21},
  number = {4},
  pages = {1253--1278},
  author = {Lieven De Lathauwer and Bart De Moor and Joos Vandewalle},
  title = {A Multilinear Singular Value Decomposition}
}

@misc{Grassmann_1,
      title={A Grassmann Manifold Handbook: Basic Geometry and Computational Aspects},
      author={Thomas Bendokat and Ralf Zimmermann and P. -A. Absil},
      year={2020},
      eprint={2011.13699},
      archivePrefix={arXiv},
      primaryClass={math.NA}
}

@article{Grassmann_2,
  doi = {10.1023/b:acap.0000013855.14971.91},
  url = {https://doi.org/10.1023/b:acap.0000013855.14971.91},
  year = {2004},
  month = jan,
  journal = {Acta Applicandae Mathematica},
  publisher = {Springer Science and Business Media {LLC}},
  volume = {80},
  number = {2},
  pages = {199--220},
  author = {P.-A. Absil and R. Mahony and R. Sepulchre},
  title = {Riemannian Geometry of Grassmann Manifolds with a View on Algorithmic Computation}
}

@Book{Distances_1,
  Title                    = {Matrix Computations},
  Author                   = {Golub, Gene H. and Van Loan, Charles F.},
  Publisher                = {The Johns Hopkins University Press},
  Year                     = {1996},
  Edition                  = {Third}
}

@misc{Distances_2,
      title={Schubert varieties and distances between subspaces of different dimensions},
      author={Ke Ye and Lek-Heng Lim},
      year={2016},
      eprint={1407.0900},
      archivePrefix={arXiv},
      primaryClass={math.NA}
}

@inproceedings{kernels_1,
author = {Hamm, Jihun and Lee, Daniel D.},
title = {Grassmann Discriminant Analysis: A Unifying View on Subspace-Based Learning},
year = {2008},
isbn = {9781605582054},
publisher = {Association for Computing Machinery},
address = {New York, NY, USA},
url = {https://doi.org/10.1145/1390156.1390204},
doi = {10.1145/1390156.1390204},
booktitle = {Proceedings of the 25th International Conference on Machine Learning},
pages = {376–383},
numpages = {8},
location = {Helsinki, Finland},
series = {ICML '08}
}

@misc{kernels_2,
      title={Expanding the Family of Grassmannian Kernels: An Embedding Perspective},
      author={Mehrtash T. Harandi and Mathieu Salzmann and Sadeep Jayasumana and Richard Hartley and Hongdong Li},
      year={2014},
      eprint={1407.1123},
      archivePrefix={arXiv},
      primaryClass={cs.CV}
}

@book{GNU_parallel,
      title={GNU Parallel 2018},
      ISBN={978-1-387-50988-1},
      DOI={10.5281/zenodo.1146014},
      journal={GNU Parallel 2018},
      publisher={Ole Tange},
      author={Tange, Ole},
      year={2018},
      month={Apr},
      pages={112}
}

@article{UQpy_paper,
title = {UQpy: A general purpose Python package and development environment for uncertainty quantification},
journal = {Journal of Computational Science},
volume = {47},
pages = {101204},
year = {2020},
issn = {1877-7503},
doi = {https://doi.org/10.1016/j.jocs.2020.101204},
url = {https://www.sciencedirect.com/science/article/pii/S1877750320305056},
author = {Audrey Olivier and Dimitris G. Giovanis and B.S. Aakash and Mohit Chauhan and Lohit Vandanapu and Michael D. Shields},
keywords = {Uncertainty quantification, Computational modeling, High-performance computing, Python, Software},
}

@ARTICLE{Scipy_paper,
  author  = {Virtanen, Pauli and Gommers, Ralf and Oliphant, Travis E. and
            Haberland, Matt and Reddy, Tyler and Cournapeau, David and
            Burovski, Evgeni and Peterson, Pearu and Weckesser, Warren and
            Bright, Jonathan and {van der Walt}, St{\'e}fan J. and
            Brett, Matthew and Wilson, Joshua and Millman, K. Jarrod and
            Mayorov, Nikolay and Nelson, Andrew R. J. and Jones, Eric and
            Kern, Robert and Larson, Eric and Carey, C J and
            Polat, {\.I}lhan and Feng, Yu and Moore, Eric W. and
            {VanderPlas}, Jake and Laxalde, Denis and Perktold, Josef and
            Cimrman, Robert and Henriksen, Ian and Quintero, E. A. and
            Harris, Charles R. and Archibald, Anne M. and
            Ribeiro, Ant{\^o}nio H. and Pedregosa, Fabian and
            {van Mulbregt}, Paul and {SciPy 1.0 Contributors}},
  title   = {{{SciPy} 1.0: Fundamental Algorithms for Scientific
            Computing in Python}},
  journal = {Nature Methods},
  year    = {2020},
  volume  = {17},
  pages   = {261--272},
  adsurl  = {https://rdcu.be/b08Wh},
  doi     = {10.1038/s41592-019-0686-2},
}

@book{InfoModelSelection,
  doi = {10.1007/b97636},
  url = {https://doi.org/10.1007/b97636},
  year = {2004},
  publisher = {Springer New York},
  editor = {Kenneth P. Burnham and David R. Anderson},
  title = {Model Selection and Multimodel Inference}
}

@article{BayesModelSelection,
author = {Raftery, Adrian and Newton, Michael and Satagopan, Jaya and Krivitsky, Pavel},
year = {2007},
month = {01},
pages = {},
title = {Estimating the integrated likelihood via posterior simulation using the harmonic mean identity},
volume = {8},
journal = {Bayesian statistics}
}

@article{SubsetSimulation,
title = {Estimation of small failure probabilities in high dimensions by subset simulation},
journal = {Probabilistic Engineering Mechanics},
volume = {16},
number = {4},
pages = {263-277},
year = {2001},
issn = {0266-8920},
doi = {https://doi.org/10.1016/S0266-8920(01)00019-4},
url = {https://www.sciencedirect.com/science/article/pii/S0266892001000194},
author = {Siu-Kui Au and James L. Beck},
keywords = {Markov chain Monte Carlo method, Monte Carlo simulation, Reliability, First excursion probability, First passage problem, Metropolis algorithm},
}

@article{TaylorSeries1,
title = {Structural reliability under combined random load sequences},
journal = {Computers & Structures},
volume = {9},
number = {5},
pages = {489-494},
year = {1978},
issn = {0045-7949},
doi = {https://doi.org/10.1016/0045-7949(78)90046-9},
url = {https://www.sciencedirect.com/science/article/pii/0045794978900469},
author = {Rüdiger Rackwitz and Bernd Flessler},
abstract = {An algorithm for the calculation of structural reliability under combined loading is formulated. Loads or any other actions upon structures are modelled as independent random sequences. The relevant limit state criterion is pointwise approximated by a tangent hyperplane. The combination of time-variant actions then reduces to the calculation of the maximum of a sum of random variables which is facilitated through proper, discrete approximation of extreme value and other non-normal distribution functions by normal distributions. The iteration algorithm searches for an approximation point on the limit state criterion where the probability content of the failure domain limited by the tangent hyperplane reaches its maximum. Any type of continuous limit state criterion and any distribution type for the loads can be dealt with. The method is illustrated for a section of a wall without tensile strength loaded by a bending moment and a normal force.}
}

@article{TaylorSeries2,
title = {Asymptotic approximations for multivariate integrals with an application to multinormal probabilities},
journal = {Journal of Multivariate Analysis},
volume = {30},
number = {1},
pages = {80-97},
year = {1989},
issn = {0047-259X},
doi = {https://doi.org/10.1016/0047-259X(89)90089-4},
url = {https://www.sciencedirect.com/science/article/pii/0047259X89900894},
author = {K. Breitung and M. Hohenbichler},
keywords = {multinormal distribution, asymptotic expansions, Laplace method, Mill's ratio},
abstract = {The efficient computation of multinormal integrals is an important problem of multivariate statistics. In this paper it is shown, that using methods of asymptotic analysis, asymptotic expansions for multinormal integrals can be obtained. These results are an extension of a result obtained by Ruben (1964, J. Res. Nat. Bur. Standards B68, No. 1 3–11). While the approximations of Ruben are valid only for domains bounded by hyperplanes, the results given here also apply to domains with nonlinear boundaries.}
}

@book{StratifiedSampling1,
  title={The Art of Simulation},
  author={Tocher, K.D.},
  lccn={64009760},
  series={Electrical engineering series},
  url={https://books.google.com/books?id=ccEvAAAAYAAJ},
  year={1963},
  publisher={English Universities Press}
}

@article{Rss1,
title = {Refined Stratified Sampling for efficient Monte Carlo based uncertainty quantification},
journal = {Reliability Engineering & System Safety},
volume = {142},
pages = {310-325},
year = {2015},
issn = {0951-8320},
doi = {https://doi.org/10.1016/j.ress.2015.05.023},
url = {https://www.sciencedirect.com/science/article/pii/S0951832015001726},
author = {Michael D. Shields and Kirubel Teferra and Adam Hapij and Raymond P. Daddazio},
keywords = {Uncertainty quantification, Monte Carlo simulation, Stratified sampling, Latin hypercube sampling, Sample size extension},
abstract = {A general adaptive approach rooted in stratified sampling (SS) is proposed for sample-based uncertainty quantification (UQ). To motivate its use in this context the space-filling, orthogonality, and projective properties of SS are compared with simple random sampling and Latin hypercube sampling (LHS). SS is demonstrated to provide attractive properties for certain classes of problems. The proposed approach, Refined Stratified Sampling (RSS), capitalizes on these properties through an adaptive process that adds samples sequentially by dividing the existing subspaces of a stratified design. RSS is proven to reduce variance compared to traditional stratified sample extension methods while providing comparable or enhanced variance reduction when compared to sample size extension methods for LHS – which do not afford the same degree of flexibility to facilitate a truly adaptive UQ process. An initial investigation of optimal stratification is presented and motivates the potential for major advances in variance reduction through optimally designed RSS. Potential paths for extension of the method to high dimension are discussed. Two examples are provided. The first involves UQ for a low dimensional function where convergence is evaluated analytically. The second presents a study to asses the response variability of a floating structure to an underwater shock.}
}

@article{Rss2,
title = {Adaptive Monte Carlo analysis for strongly nonlinear stochastic systems},
journal = {Reliability Engineering & System Safety},
volume = {175},
pages = {207-224},
year = {2018},
issn = {0951-8320},
doi = {https://doi.org/10.1016/j.ress.2018.03.018},
url = {https://www.sciencedirect.com/science/article/pii/S0951832017308827},
author = {Michael D. Shields},
keywords = {Uncertainty quantification, Monte Carlo simulation, Stratified sampling, Latin hypercube sampling, Non-linear systems, Stochastic systems, Importance sampling},
abstract = {This paper compares space-filling and importance sampling (IS)-based Monte Carlo sample designs with those derived for optimality in the error of stratified statistical estimators. Space-filling designs are shown to be optimal for systems whose response depends linearly on the input random variables. They are, however, shown to be far from optimal when the system is nonlinear. To achieve optimality, it is shown that samples should be placed densely in regions of large variation (sparsely in regions of small variation). This notion is shown to be subtly, but importantly, different from other non-space-filling designs, particularly IS. To achieve near-optimal sample designs, the adaptive Gradient Enhanced Refined Stratified Sampling (GE-RSS) is proposed that sequentially refines the probability space in accordance with stratified sampling. The space is refined according to the estimated local variance of the system computed from gradients using a surrogate model. The method significantly reduces the error in stratified Monte Carlo estimators for strongly nonlinear systems, outperforms both space-filling methods and IS-based methods, and is simple to implement. Numerical examples on strongly nonlinear systems illustrate the improvement over space-filling and IS designs. The method is applied to study the probability of shear band formation in a bulk metallic glass.}
}

@article{Simplex1,
author = {Edeling, Wouter and Dwight, Richard and Cinnella, Paola},
year = {2016},
month = {04},
pages = {301-328},
title = {Simplex-Stochastic Collocation Method With Improved Scalability},
volume = {310},
journal = {Journal of Computational Physics},
doi = {10.1016/j.jcp.2015.12.034}
}

@article{AKMCS1,
title = {AK-MCS: An active learning reliability method combining Kriging and Monte Carlo Simulation},
journal = {Structural Safety},
volume = {33},
number = {2},
pages = {145-154},
year = {2011},
issn = {0167-4730},
doi = {https://doi.org/10.1016/j.strusafe.2011.01.002},
url = {https://www.sciencedirect.com/science/article/pii/S0167473011000038},
author = {B. Echard and N. Gayton and M. Lemaire},
keywords = {Reliability, Metamodel, Kriging, Active learning, Monte Carlo, Failure probability},
abstract = {An important challenge in structural reliability is to keep to a minimum the number of calls to the numerical models. Engineering problems involve more and more complex computer codes and the evaluation of the probability of failure may require very time-consuming computations. Metamodels are used to reduce these computation times. To assess reliability, the most popular approach remains the numerous variants of response surfaces. Polynomial Chaos [1] and Support Vector Machine [2] are also possibilities and have gained considerations among researchers in the last decades. However, recently, Kriging, originated from geostatistics, have emerged in reliability analysis. Widespread in optimisation, Kriging has just started to appear in uncertainty propagation [3] and reliability [4], [5] studies. It presents interesting characteristics such as exact interpolation and a local index of uncertainty on the prediction which can be used in active learning methods. The aim of this paper is to propose an iterative approach based on Monte Carlo Simulation and Kriging metamodel to assess the reliability of structures in a more efficient way. The method is called AK-MCS for Active learning reliability method combining Kriging and Monte Carlo Simulation. It is shown to be very efficient as the probability of failure obtained with AK-MCS is very accurate and this, for only a small number of calls to the performance function. Several examples from literature are performed to illustrate the methodology and to prove its efficiency particularly for problems dealing with high non-linearity, non-differentiability, non-convex and non-connex domains of failure and high dimensionality.}
}


@article{AKMCS2,
  title = {Efficient global optimization of expensive black-box functions.” Journal of Global optimization},
  doi = {10.1023/a:1008306431147},
  url = {https://doi.org/10.1023/a:1008306431147},
  year = {1998},
  publisher = {Springer Science and Business Media {LLC}},
  volume = {13},
  number = {4},
  pages = {455--492},
  author = {Donald R. Jones and Matthias Schonlau and William J. Welch},
  journal = {Journal of Global Optimization}
}

@article{AKMCS3,
    author = {V. S. Sundar  and Michael D. Shields },
    title = {Reliability Analysis Using Adaptive Kriging Surrogates with Multimodel Inference},
    journal = {ASCE-ASME Journal of Risk and Uncertainty in Engineering Systems, Part A: Civil Engineering},
    volume = {5},
    number = {2},
    year = {2019},
    doi = {10.1061/AJRUA6.0001005}
}

@article{AKMCS4,
author = {Bichon, B. J. and Eldred, M. S. and Swiler, L. P. and Mahadevan, S. and McFarland, J. M.},
title = {Efficient Global Reliability Analysis for Nonlinear Implicit Performance Functions},
journal = {AIAA Journal},
volume = {46},
number = {10},
pages = {2459-2468},
year = {2008},
doi = {10.2514/1.34321},
}

@book{AKMCS5,
author = {Lam, Chen Quin},
advisor = {Notz, William},
title = {Sequential Adaptive Designs in Computer Experiments for Response Surface Model Fit},
year = {2008},
isbn = {9780549716860},
publisher = {Ohio State University},
address = {USA},
note = {AAI3321369},
}

@book{MCMC1,
  doi = {10.1201/b16018},
  url = {https://doi.org/10.1201/b16018},
  year = {2013},
  month = nov,
  publisher = {Chapman and Hall/{CRC}},
  author = {Andrew Gelman and John B. Carlin and Hal S. Stern and David B. Dunson and Aki Vehtari and Donald B. Rubin},
  title = {Bayesian Data Analysis}
}

@Book{MCMC2,
 author = {Smith, Ralph},
 title = {Uncertainty quantification : Theory, Implementation, and Applications},
 publisher = {Society for Industrial and Applied Mathematics},
 year = {2013},
 address = {Philadelphia},
 isbn = {978-1-611973-21-1}
 }

@article{Dram1,
  doi = {10.1007/s11222-006-9438-0},
  url = {https://doi.org/10.1007/s11222-006-9438-0},
  year = {2006},
  month = dec,
  publisher = {Springer Science and Business Media {LLC}},
  volume = {16},
  number = {4},
  pages = {339--354},
  author = {Heikki Haario and Marko Laine and Antonietta Mira and Eero Saksman},
  title = {{DRAM}: Efficient adaptive {MCMC}},
  journal = {Statistics and Computing}
}


@article{Dream1,
title = {Accelerating Markov chain Monte Carlo simulation by differential evolution with self-adaptive randomized subspace sampling},
author = {Vrugt, Jasper A and Hyman, James M and Robinson, Bruce A and Higdon, Dave and Ter Braak, Cajo J F and Diks, Cees G H},
url = {https://www.osti.gov/biblio/960766}, journal = {International Journal of Nonlinear Sciences and Numerical Simulation},
place = {United States},
year = {2008},
month = {1}
}

@article{Dream2,
title = {Markov chain Monte Carlo simulation using the DREAM software package: Theory, concepts, and MATLAB implementation},
journal = {Environmental Modelling & Software},
volume = {75},
pages = {273-316},
year = {2016},
issn = {1364-8152},
doi = {https://doi.org/10.1016/j.envsoft.2015.08.013},
url = {https://www.sciencedirect.com/science/article/pii/S1364815215300396},
author = {Jasper A. Vrugt},
keywords = {Bayesian inference, Markov chain Monte Carlo (MCMC) simulation, Random walk metropolis (RWM), Adaptive metropolis (AM), Differential evolution Markov chain (DE-MC), Prior distribution, Likelihood function, Posterior distribution, Approximate Bayesian computation (ABC), Diagnostic model evaluation, Residual analysis, Environmental modeling, Bayesian model averaging (BMA), Generalized likelihood uncertainty estimation (GLUE), Multi-processor computing, Extended metropolis algorithm (EMA)},
abstract = {Bayesian inference has found widespread application and use in science and engineering to reconcile Earth system models with data, including prediction in space (interpolation), prediction in time (forecasting), assimilation of observations and deterministic/stochastic model output, and inference of the model parameters. Bayes theorem states that the posterior probability, p(H|Y˜) of a hypothesis, H is proportional to the product of the prior probability, p(H) of this hypothesis and the likelihood, L(H|Y˜) of the same hypothesis given the new observations, Y˜, or p(H|Y˜)∝p(H)L(H|Y˜). In science and engineering, H often constitutes some numerical model, ℱ(x) which summarizes, in algebraic and differential equations, state variables and fluxes, all knowledge of the system of interest, and the unknown parameter values, x are subject to inference using the data Y˜. Unfortunately, for complex system models the posterior distribution is often high dimensional and analytically intractable, and sampling methods are required to approximate the target. In this paper I review the basic theory of Markov chain Monte Carlo (MCMC) simulation and introduce a MATLAB toolbox of the DiffeRential Evolution Adaptive Metropolis (DREAM) algorithm developed by Vrugt et al. (2008a, 2009a) and used for Bayesian inference in fields ranging from physics, chemistry and engineering, to ecology, hydrology, and geophysics. This MATLAB toolbox provides scientists and engineers with an arsenal of options and utilities to solve posterior sampling problems involving (among others) bimodality, high-dimensionality, summary statistics, bounded parameter spaces, dynamic simulation models, formal/informal likelihood functions (GLUE), diagnostic model evaluation, data assimilation, Bayesian model averaging, distributed computation, and informative/noninformative prior distributions. The DREAM toolbox supports parallel computing and includes tools for convergence analysis of the sampled chain trajectories and post-processing of the results. Seven different case studies illustrate the main capabilities and functionalities of the MATLAB toolbox.}
}

@article{Stretch1,
  doi = {10.2140/camcos.2010.5.65},
  url = {https://doi.org/10.2140/camcos.2010.5.65},
  year = {2010},
  month = jan,
  publisher = {Mathematical Sciences Publishers},
  volume = {5},
  number = {1},
  pages = {65--80},
  author = {Jonathan Goodman and Jonathan Weare},
  title = {Ensemble samplers with affine invariance},
  journal = {Communications in Applied Mathematics and Computational Science}
}

@article{Stretch2,
   title={emcee: The MCMC Hammer},
   volume={125},
   ISSN={1538-3873},
   url={http://dx.doi.org/10.1086/670067},
   DOI={10.1086/670067},
   number={925},
   journal={Publications of the Astronomical Society of the Pacific},
   publisher={IOP Publishing},
   author={Foreman-Mackey, Daniel and Hogg, David W. and Lang, Dustin and Goodman, Jonathan},
   year={2013},
   month={Mar},
   pages={306–312}
}

@article{StochasticProcess1,
title = {Digital simulation of random processes and its applications},
journal = {Journal of Sound and Vibration},
volume = {25},
number = {1},
pages = {111-128},
year = {1972},
issn = {0022-460X},
doi = {https://doi.org/10.1016/0022-460X(72)90600-1},
url = {https://www.sciencedirect.com/science/article/pii/0022460X72906001},
author = {M. Shinozuka and C.-M. Jan},
abstract = {Efficient methods are presented for digital simulation of a general homogeneous process (multidimensional or multivariate or multivariate-multidimensional) as a series of cosine functions with weighted amplitudes, almost evenly spaced frequencies, and random phase angles. The approach is also extended to the simulation of a general non-homogeneous oscillatory process characterized by an evolutionary power spectrum. Generalized forces involved in the modal analysis of linear or non-linear structures can be efficiently simulated as a multivariate process using the cross-spectral density matrix computed from the spectral density function of the multidimensional excitation process. Possible applications include simulation of (i) wind-induced ocean wave elevation, (ii) spatial random variation of material properties, (iii) the fluctuating part of atmospheric wind velocities and (iv) random surface roughness of highways and airport runways.}
}

@article{StochasticProcess2,
    author = {Shinozuka, Masanobu and Deodatis, George},
    title = "{Simulation of Stochastic Processes by Spectral Representation}",
    journal = {Applied Mechanics Reviews},
    volume = {44},
    number = {4},
    pages = {191-204},
    year = {1991},
    month = {04},
    abstract = "{The subject of this paper is the simulation of one-dimensional, uni-variate, stationary, Gaussian stochastic processes using the spectral representation method. Following this methodology, sample functions of the stochastic process can be generated with great computational efficiency using a cosine series formula. These sample functions accurately reflect the prescribed probabilistic characteristics of the stochastic process when the number N of the terms in the cosine series is large. The ensemble-averaged power spectral density or autocorrelation function approaches the corresponding target function as the sample size increases. In addition, the generated sample functions possess ergodic characteristics in the sense that the temporally-averaged mean value and the autocorrelation function are identical with the corresponding targets, when the averaging takes place over the fundamental period of the cosine series. The most important property of the simulated stochastic process is that it is asymptotically Gaussian as N → ∞. Another attractive feature of the method is that the cosine series formula can be numerically computed efficiently using the Fast Fourier Transform technique. The main area of application of this method is the Monte Carlo solution of stochastic problems in engineering mechanics and structural engineering. Specifically, the method has been applied to problems involving random loading (random vibration theory) and random material and geometric properties (response variability due to system stochasticity).}",
    issn = {0003-6900},
    doi = {10.1115/1.3119501},
    url = {https://doi.org/10.1115/1.3119501},
    eprint = {https://asmedigitalcollection.asme.org/appliedmechanicsreviews/article-pdf/44/4/191/5435905/191\_1.pdf},
}

@article{StochasticProcess3,
    author = {Shinozuka, Masanobu and Deodatis, George},
    title = "{Simulation of Multi-Dimensional Gaussian Stochastic Fields by Spectral Representation}",
    journal = {Applied Mechanics Reviews},
    volume = {49},
    number = {1},
    pages = {29-53},
    year = {1996},
    month = {01},
    abstract = "{The subject of this paper is the simulation of multi-dimensional, homogeneous, Gaussian stochastic fields using the spectral representation method. Following this methodology, sample functions of the stochastic field can be generated using a cosine series formula. These sample functions accurately reflect the prescribed probabilistic characteristics of the stochastic field when the number of terms in the cosine series is large. The ensemble-averaged power spectral density or autocorrelation function approaches the corresponding target function as the sample size increases. In addition, the generated sample functions possess ergodic characteristics in the sense that the spatially-averaged mean value, autocorrelation function and power spectral density function are identical with the corresponding targets, when the averaging takes place over the multi-dimensional domain associated with the fundamental period of the cosine series. Another property of the simulated stochastic field is that it is asymptotically Gaussian as the number of terms in the cosine series approaches infinity. The most important feature of the method is that the cosine series formula can be numerically computed very efficiently using the Fast Fourier Transform technique. The main area of application of this method is the Monte Carlo solution of stochastic problems in structural engineering, engineering mechanics and physics. Specifically, the method has been applied to problems involving random loading (random vibration theory) and random material and geometric properties (response variability due to system stochasticity).}",
    issn = {0003-6900},
    doi = {10.1115/1.3101883},
    url = {https://doi.org/10.1115/1.3101883},
    eprint = {https://asmedigitalcollection.asme.org/appliedmechanicsreviews/article-pdf/49/1/29/5437403/29\_1.pdf},
}


@article{StochasticProcess4,
author = {George Deodatis },
title = {Simulation of Ergodic Multivariate Stochastic Processes },
journal = {Journal of Engineering Mechanics},
volume = {122},
number = {8},
pages = {778-787},
year = {1996},
doi = {10.1061/(ASCE)0733-9399(1996)122:8(778)}
}

@article{StochasticProcess5,
author = {Huang, S. P. and Quek, S. T. and Phoon, K. K.},
title = {Convergence study of the truncated Karhunen–Loeve expansion for simulation of stochastic processes},
journal = {International Journal for Numerical Methods in Engineering},
volume = {52},
number = {9},
pages = {1029-1043},
keywords = {Karhunen–Loeve expansion, stationary Gaussian process, non-stationary Gaussian process, stochastic series representation, simulation, covariance models},
doi = {https://doi.org/10.1002/nme.255},
url = {https://onlinelibrary.wiley.com/doi/abs/10.1002/nme.255},
eprint = {https://onlinelibrary.wiley.com/doi/pdf/10.1002/nme.255},
abstract = {Abstract A random process can be represented as a series expansion involving a complete set of deterministic functions with corresponding random coefficients. Karhunen–Loeve (K–L) series expansion is based on the eigen-decomposition of the covariance function. Its applicability as a simulation tool for both stationary and non-stationary Gaussian random processes is examined numerically in this paper. The study is based on five common covariance models. The convergence and accuracy of the K–L expansion are investigated by comparing the second-order statistics of the simulated random process with that of the target process. It is shown that the factors affecting convergence are: (a) ratio of the length of the process over correlation parameter, (b) form of the covariance function, and (c) method of solving for the eigen-solutions of the covariance function (namely, analytical or numerical). Comparison with the established and commonly used spectral representation method is made. K–L expansion has an edge over the spectral method for highly correlated processes. For long stationary processes, the spectral method is generally more efficient as the K–L expansion method requires substantial computational effort to solve the integral equation. The main advantage of the K–L expansion method is that it can be easily generalized to simulate non-stationary processes with little additional effort. Copyright © 2001 John Wiley \& Sons, Ltd.},
year = {2001}
}

@article{StochasticProcess6,
title = {Simulation of second-order processes using Karhunen–Loeve expansion},
journal = {Computers & Structures},
volume = {80},
number = {12},
pages = {1049-1060},
year = {2002},
issn = {0045-7949},
doi = {https://doi.org/10.1016/S0045-7949(02)00064-0},
url = {https://www.sciencedirect.com/science/article/pii/S0045794902000640},
author = {K.K. Phoon and S.P. Huang and S.T. Quek},
keywords = {Simulation, Karhunen–Loeve expansion, Non-Gaussian process, Non-stationary process, Target covariance function, Target marginal distribution function},
abstract = {A unified and practical framework is developed for generating second-order stationary and non-stationary, Gaussian and non-Gaussian processes with a specified marginal distribution function and covariance function. It utilizes the Karhunen–Loeve expansion for simulation and an iterative mapping scheme to fit the target marginal distribution function. The proposed method has three main advantages: (a) processes with Gaussian-like marginal distribution can be generated almost directly without iteration, (b) distributions that deviate significantly from the Gaussian case can be handled efficiently and (c) non-stationary processes can be generated within the same unified framework. Four numerical examples are used to demonstrate the validity and convergence characteristics of the proposed algorithm. Based on these examples, it was shown that the proposed algorithm is more robust and general than the commonly used spectral representation method.}
}

@article{StochasticProcess7,
title = {Numerical methods for the discretization of random fields by means of the Karhunen–Loève expansion},
journal = {Computer Methods in Applied Mechanics and Engineering},
volume = {271},
pages = {109-129},
year = {2014},
issn = {0045-7825},
doi = {https://doi.org/10.1016/j.cma.2013.12.010},
url = {https://www.sciencedirect.com/science/article/pii/S0045782513003502},
author = {Wolfgang Betz and Iason Papaioannou and Daniel Straub},
keywords = {Random field discretization, Karhunen–Loève expansion, Nyström method, Collocation method, Galerkin method, Finite cell method},
abstract = {The computational efficiency of random field representations with the Karhunen–Loève (KL) expansion relies on the solution of a Fredholm integral eigenvalue problem. This contribution compares different methods that solve this problem. Focus is put on methods that apply to arbitrary shaped domains and arbitrary autocovariance functions. These include the Nyström method as well as collocation and Galerkin projection methods. Among the Galerkin methods, we investigate the finite element method (FEM) and propose the application of the finite cell method (FCM). This method is based on an extension to the FEM but avoids mesh generation on domains of complex geometric shape. The FCM was originally presented in Parvizian et al. (2007) [17] for the solution of elliptic boundary value problems. As an alternative to the L2-projection of the covariance function used in the Galerkin method, H1/2-projection and discrete projection are investigated. It is shown that the expansion optimal linear estimation (EOLE) method proposed in Li and Der Kiureghian (1993) [18] constitutes a special case of the Nyström method. It is found that the EOLE method is most efficient for the numerical solution of the KL expansion. The FEM and the FCM are more efficient than the EOLE method in evaluating a realization of the random field and, therefore, are suitable for problems in which the time spent in the evaluation of random field realizations has a major contribution to the overall runtime – e.g., in finite element reliability analysis.}
}

@article{StochasticProcess8,
  title={Simulation of higher-order stochastic processes by spectral representation},
  author={Michael D. Shields and Hwanpyo Kim},
  journal={Probabilistic Engineering Mechanics},
  year={2017},
  volume={47},
  pages={1-15}
}

@article{StochasticProcess9,
title = {3rd-order Spectral Representation Method: Simulation of multi-dimensional random fields and ergodic multi-variate random processes with fast Fourier transform implementation},
journal = {Probabilistic Engineering Mechanics},
volume = {64},
pages = {103128},
year = {2021},
issn = {0266-8920},
doi = {https://doi.org/10.1016/j.probengmech.2021.103128},
url = {https://www.sciencedirect.com/science/article/pii/S0266892021000126},
author = {Lohit Vandanapu and Michael D. Shields},
keywords = {Stochastic fields, Random fields, Spectral representation, Fast Fourier transform, Simulation},
}

@misc{StochasticProcess10,
      title={3rd-order Spectral Representation Method: Part II -- Ergodic Multi-variate random processes with fast Fourier transform},
      author={Lohit Vandanapu and Michael D. Shields},
      year={2019},
      eprint={1911.10251},
      archivePrefix={arXiv},
      primaryClass={math.ST}
}

@inproceedings{StochasticProcess11,
  title={Applied non-Gaussian processes : examples, theory, simulation, linear random vibration, and MATLAB solutions},
  booktitle={Applied non-Gaussian processes : examples, theory, simulation, linear random vibration, and MATLAB solutions},
  author={Mircea Grigoriu},
  year={1995}
}

@article{StochasticProcess12,
title = {A simple and efficient methodology to approximate a general non-Gaussian stationary stochastic vector process by a translation process with applications in wind velocity simulation},
journal = {Probabilistic Engineering Mechanics},
volume = {31},
pages = {19-29},
year = {2013},
issn = {0266-8920},
doi = {https://doi.org/10.1016/j.probengmech.2012.10.003},
url = {https://www.sciencedirect.com/science/article/pii/S0266892012000549},
author = {M.D. Shields and G. Deodatis},
keywords = {Non-Gaussian stochastic processes, Translation processes, Simulation, Stochastic vector processes, Wind velocity simulation, Wind pressure simulation},
abstract = {Several methodologies utilize translation vector process theory for simulation of non-Gaussian stochastic vector processes and fields. However, translation theory imposes certain compatibility conditions on the non-Gaussian cross-spectral density matrix (CSDM) and the non-Gaussian marginal probability density functions (PDFs). For many practical applications such as simulation of wind velocity time histories, the non-Gaussian CSDM and PDFs are assigned arbitrarily. As a result, they are often incompatible. The generally accepted approach to addressing this incompatibility is to approximate the incompatible pair of CSDM/PDFs with a compatible pair that closely matches the incompatible pair. A limited number of techniques are available to do so and these methodologies are usually complicated and time consuming. In this paper, a novel iterative methodology is presented that simply and efficiently estimates a non-Gaussian CSDM that: (a) is compatible with the prescribed non-Gaussian PDFs and (b) closely approximates the prescribed incompatible non-Gaussian CSDM. The corresponding underlying Gaussian CSDM is also determined and used for simulation purposes. Numerical examples are provided demonstrating the capabilities of the methodology for both general non-Gaussian stochastic vector processes and a non-Gaussian vector wind velocity process.}
}

@article{StochasticProcess13,
author = {Kim, Hwanpyo and Shields, Michael},
year = {2015},
month = {08},
pages = {31-42},
title = {Modeling strongly non-Gaussian non-stationary stochastic processes using the Iterative Translation Approximation Method and Karhunen-Loeve expansion},
volume = {161},
journal = {Computers & Structures},
doi = {10.1016/j.compstruc.2015.08.010}
}

@article{Surrogates1,
title = {Reduced order models for random functions. Application to stochastic problems},
journal = {Applied Mathematical Modelling},
volume = {33},
number = {1},
pages = {161-175},
year = {2009},
issn = {0307-904X},
doi = {https://doi.org/10.1016/j.apm.2007.10.023},
url = {https://www.sciencedirect.com/science/article/pii/S0307904X07002818},
author = {M. Grigoriu},
keywords = {Hydraulic head, Modal frequencies, Optimization, Pattern classification, Reduced order models, Stochastic equations},
abstract = {A method is developed for constructing reduced order models for arbitrary random functions. The reduced order models are simple random functions, that is, functions with a finite range (x1,…,xm). The construction of the reduced order models involves two steps. First, a range (x1,…,xm) is selected based on somewhat heuristic arguments. Second, the probabilities (p1,…,pm) of (x1,…,xm) are obtained from the solution of an optimization problem. Reduced order models are applied to calculate the distributions of the modal frequencies of a linear dynamic system with random stiffness matrix and statistics of the hydraulic head in a soil deposit with random heterogeneous conductivity. The performance of reduced order models in both applications is remarkable.}
}


@misc{PCE1,
      title={Automatic selection of basis-adaptive sparse polynomial chaos expansions for engineering applications},
      author={Nora Lüthen and Stefano Marelli and Bruno Sudret},
      year={2021},
      eprint={2009.04800},
      archivePrefix={arXiv},
      primaryClass={stat.CO}
}

@Article{Nataf1,
 Author = {A. {Nataf}},
 Title = {{D\'etermination des distributions de probabilit\'es dont les marges sont donn\'ees}},
 FJournal = {{Comptes Rendus Hebdomadaires des S\'eances de l'Acad\'emie des Sciences, Paris}},
 Journal = {{C. R. Acad. Sci., Paris}},
 ISSN = {0001-4036},
 Volume = {255},
 Pages = {42--43},
 Year = {1962},
 Publisher = {Gauthier-Villars, Paris},
 Language = {French},
 Zbl = {0109.11904}
}

@article{Nataf2,
title = {An innovating analysis of the Nataf transformation from the copula viewpoint},
journal = {Probabilistic Engineering Mechanics},
volume = {24},
number = {3},
pages = {312-320},
year = {2009},
issn = {0266-8920},
doi = {https://doi.org/10.1016/j.probengmech.2008.08.001},
url = {https://www.sciencedirect.com/science/article/pii/S0266892008000660},
author = {Régis Lebrun and Anne Dutfoy},
keywords = {, Copula, Stochastic modelling},
abstract = {This article gives new insight on the Nataf transformation, a widely used tool in reliability analysis. After recalling some basics concerning the copula theory, we explain this transformation in the light of the copula theory and we uncover all the hidden hypothesis made on the dependence structure of the probabilistic model when using this transformation. Some important results concerning dependence modelling are given, such as the risk related to the use of a linear correlation matrix to describe the dependence structure, and the importance of tail dependence in probabilistic modelling for safety assessment. This contribution should allow the reader to be much more aware of the pitfalls in dependence modelling when relying solely on the Nataf transformation.}
}

@article{Utilities1,
title = {Computing a nearest symmetric positive semidefinite matrix},
journal = {Linear Algebra and its Applications},
volume = {103},
pages = {103-118},
year = {1988},
issn = {0024-3795},
doi = {https://doi.org/10.1016/0024-3795(88)90223-6},
url = {https://www.sciencedirect.com/science/article/pii/0024379588902236},
author = {Nicholas J. Higham},
abstract = {The nearest symmetric positive semidefinite matrix in the Frobenius norm to an arbitrary real matrix A is shown to be (B + H)/2, where H is the symmetric polar factor of B=(A + AT)/2. In the 2-norm a nearest symmetric positive semidefinite matrix, and its distance δ2(A) from A, are given by a computationally challenging formula due to Halmos. We show how the bisection method can be applied to this formula to compute upper and lower bounds for δ2(A) differing by no more than a given amount. A key ingredient is a stable and efficient test for positive definiteness, based on an attempted Choleski decomposition. For accurate computation of δ2(A) we formulate the problem as one of zero finding and apply a hybrid Newton-bisection algorithm. Some numerical difficulties are discussed and illustrated by example.}
}

@misc{nearest_psd,
       title={NEARESTSPD},
       url={https://www.mathworks.com/matlabcentral/fileexchange/42885-nearestspd},
       journal={MathWorks},
       author={D'Errico, John}
}

@article{Utilities3,
  doi = {10.1137/050624509},
  url = {https://doi.org/10.1137/050624509},
  year = {2006},
  month = jan,
  publisher = {Society for Industrial {\&} Applied Mathematics ({SIAM})},
  volume = {28},
  number = {2},
  pages = {360--385},
  author = {Houduo Qi and Defeng Sun},
  title = {A Quadratically Convergent Newton Method for Computing the Nearest Correlation Matrix},
  journal = {{SIAM} Journal on Matrix Analysis and Applications}
}

@article{dsilva2018parsimonious,
  title={Parsimonious representation of nonlinear dynamical systems through manifold learning: A chemotaxis case study},
  author={Dsilva, Carmeline J and Talmon, Ronen and Coifman, Ronald R and Kevrekidis, Ioannis G},
  journal={Applied and Computational Harmonic Analysis},
  volume={44},
  number={3},
  pages={759--773},
  year={2018},
  publisher={Elsevier}
}

<<<<<<< HEAD
@article{Kle2D,
title = {Simulation of multi-dimensional random fields by Karhunen–Loève expansion},
journal = {Computer Methods in Applied Mechanics and Engineering},
volume = {324},
pages = {221-247},
year = {2017},
issn = {0045-7825},
doi = {https://doi.org/10.1016/j.cma.2017.05.022},
url = {https://www.sciencedirect.com/science/article/pii/S0045782516318692},
author = {Zhibao Zheng and Hongzhe Dai},
keywords = {Multi-dimensional random field, Karhunen–Loève expansion, Random field simulation, Fredholm integral equation},
=======
################ Sensitivity Analysis ########################

# Morris
@article{Morris1,
title = {An effective screening design for sensitivity analysis of large models},
journal = {Environmental Modelling & Software},
volume = {22},
number = {10},
pages = {1509-1518},
year = {2007},
note = {Modelling, computer-assisted simulations, and mapping of dangerous phenomena for hazard assessment},
issn = {1364-8152},
doi = {https://doi.org/10.1016/j.envsoft.2006.10.004},
url = {https://www.sciencedirect.com/science/article/pii/S1364815206002805},
author = {Francesca Campolongo and Jessica Cariboni and Andrea Saltelli},
keywords = {Sensitivity analysis, Screening problem, Model-free methods, Effective sampling strategy, Dimethylsulphide (DMS)},
abstract = {In 1991 Morris proposed an effective screening sensitivity measure to identify the few important factors in models with many factors. The method is based on computing for each input a number of incremental ratios, namely elementary effects, which are then averaged to assess the overall importance of the input. Despite its value, the method is still rarely used and instead local analyses varying one factor at a time around a baseline point are usually employed. In this piece of work we propose a revised version of the elementary effects method, improved in terms of both the definition of the measure and the sampling strategy. In the present form the method shares many of the positive qualities of the variance-based techniques, having the advantage of a lower computational cost, as demonstrated by the analytical examples. The method is employed to assess the sensitivity of a chemical reaction model for dimethylsulphide (DMS), a gas involved in climate change. Results of the sensitivity analysis open up the ground for model reconsideration: some model components may need a more thorough modelling effort while some others may need to be simplified.}
}

# Chatterjee
@article{Chatterjee,
author = {Sourav Chatterjee},
title = {A New Coefficient of Correlation},
journal = {Journal of the American Statistical Association},
volume = {116},
number = {536},
pages = {2009-2022},
year  = {2021},
publisher = {Taylor & Francis},
doi = {10.1080/01621459.2020.1758115},
URL = {https://doi.org/10.1080/01621459.2020.1758115},
eprint = {https://doi.org/10.1080/01621459.2020.1758115}
}

@misc{gamboa2020global,
      title={Global Sensitivity Analysis: a new generation of mighty estimators based on rank statistics}, 
      author={Fabrice Gamboa and Pierre Gremaud and Thierry Klein and Agnès Lagnoux},
      year={2020},
      eprint={2003.01772},
      archivePrefix={arXiv},
      primaryClass={math.ST}
}

# Cramér-von Mises index
@article{CVM,
author = {Gamboa, Fabrice and Klein, Thierry and Lagnoux, Agnès},
title = {Sensitivity Analysis Based on Cramér--von Mises Distance},
journal = {SIAM/ASA Journal on Uncertainty Quantification},
volume = {6},
number = {2},
pages = {522-548},
year = {2018},
doi = {10.1137/15M1025621},
URL = {https://doi.org/10.1137/15M1025621},
eprint = {https://doi.org/10.1137/15M1025621},
}


# Generalised Sobol index
@article{GSI,
author = {Fabrice Gamboa and Alexandre Janon and Thierry Klein and Agnès Lagnoux},
title = {{Sensitivity analysis for multidimensional and functional outputs}},
volume = {8},
journal = {Electronic Journal of Statistics},
number = {1},
publisher = {Institute of Mathematical Statistics and Bernoulli Society},
pages = {575 -- 603},
keywords = {Concentration inequalities, quadratic functionals, Semi-parametric efficient estimation, sensitivity analysis, Sobol indices, temporal output, vector output},
year = {2014},
doi = {10.1214/14-EJS895},
URL = {https://doi.org/10.1214/14-EJS895}
}

# Sobol
@book{saltelli_2008,
  author = {Saltelli, A.},
  description = {Global sensitivity analysis: the primer - Andrea Saltelli},
  isbn = {9780470059975},
  keywords = {sensitivity statistics},
  lccn = {2007045551},
  publisher = {John Wiley},
  title = {Global sensitivity analysis: the primer},
  url = {https://onlinelibrary.wiley.com/doi/book/10.1002/9780470725184},
  year = 2008
}

@article{saltelli_2002,
title = {Making best use of model evaluations to compute sensitivity indices},
journal = {Computer Physics Communications},
volume = {145},
number = {2},
pages = {280-297},
year = {2002},
issn = {0010-4655},
doi = {https://doi.org/10.1016/S0010-4655(02)00280-1},
url = {https://www.sciencedirect.com/science/article/pii/S0010465502002801},
author = {Andrea Saltelli},
keywords = {Sensitivity analysis, Sensitivity measures, Sensitivity indices, Importance measures},
>>>>>>> 55fed0b9
}<|MERGE_RESOLUTION|>--- conflicted
+++ resolved
@@ -729,19 +729,6 @@
   publisher={Elsevier}
 }
 
-<<<<<<< HEAD
-@article{Kle2D,
-title = {Simulation of multi-dimensional random fields by Karhunen–Loève expansion},
-journal = {Computer Methods in Applied Mechanics and Engineering},
-volume = {324},
-pages = {221-247},
-year = {2017},
-issn = {0045-7825},
-doi = {https://doi.org/10.1016/j.cma.2017.05.022},
-url = {https://www.sciencedirect.com/science/article/pii/S0045782516318692},
-author = {Zhibao Zheng and Hongzhe Dai},
-keywords = {Multi-dimensional random field, Karhunen–Loève expansion, Random field simulation, Fredholm integral equation},
-=======
 ################ Sensitivity Analysis ########################
 
 # Morris
@@ -777,7 +764,7 @@
 }
 
 @misc{gamboa2020global,
-      title={Global Sensitivity Analysis: a new generation of mighty estimators based on rank statistics}, 
+      title={Global Sensitivity Analysis: a new generation of mighty estimators based on rank statistics},
       author={Fabrice Gamboa and Pierre Gremaud and Thierry Klein and Agnès Lagnoux},
       year={2020},
       eprint={2003.01772},
@@ -840,5 +827,16 @@
 url = {https://www.sciencedirect.com/science/article/pii/S0010465502002801},
 author = {Andrea Saltelli},
 keywords = {Sensitivity analysis, Sensitivity measures, Sensitivity indices, Importance measures},
->>>>>>> 55fed0b9
+}
+@article{Kle2D,
+title = {Simulation of multi-dimensional random fields by Karhunen–Loève expansion},
+journal = {Computer Methods in Applied Mechanics and Engineering},
+volume = {324},
+pages = {221-247},
+year = {2017},
+issn = {0045-7825},
+doi = {https://doi.org/10.1016/j.cma.2017.05.022},
+url = {https://www.sciencedirect.com/science/article/pii/S0045782516318692},
+author = {Zhibao Zheng and Hongzhe Dai},
+keywords = {Multi-dimensional random field, Karhunen–Loève expansion, Random field simulation, Fredholm integral equation},
 }