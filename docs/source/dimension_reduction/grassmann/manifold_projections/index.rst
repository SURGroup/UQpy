Baseclass 
^^^^^^^^^^^^^^^^^^^^^^^^^^^^^^^^^^^

The abstract :class:`.ManifoldProjection` class is the parent class for all classes in :mod:`.manifold_projections` module. It allows the user to define a set of methods that must be created within any child classes built from this abstract class.

.. autoclass:: UQpy.dimension_reduction.grassmann_manifold.manifold_projections.baseclass.ManifoldProjection 
    :members:


SVD
^^^^^^^^^^^^^^^^^^^^^^^^^^^^^^^^^^^^^^^^^^^^^^^^^^^^^^^^^^^^^^^

The :class:`.SvdProjection` class is used to project each data point of a given dataset onto a Grassmann manifold using the Singular Value Decomposition (SVD). The SVD factorizes a matrix :math:`\mathbf{X}\in \mathbb{R}^{n \times m}` into three matrices:

.. math:: \mathbf{X} =  \mathbf{U}  \mathbf{\Sigma}  \mathbf{V}^\intercal

where :math:`\mathbf{U}` and :math:`\mathbf{V}` are the matrices of left and right eigenvectors, respectively and :math:`\mathbf{\Sigma}` is a diagonal matrix containing the eigenvalues. Since :math:`\mathbf{U}` and :math:`\mathbf{V}` are orthonormal matrices we consider them to be representatives of the data point on the Grassmann manifold. The :class:`.SvdProjection` class allows the user to define the Grassmann manifold :math:`\mathcal{G}(p, n)` on which the data will reside by selecting the number of :math:`p-`planes, i.e., the rank of matrix :math:`\mathbf{U}` is equal to the number of :math:`p-`planes. It also provides the flexibility to define various compositions of Grassmann kernels using the :math:`\mathbf{U}` and :math:`\mathbf{V}` matrices. 

The :class:`.SvdProjection` class is imported using the following command:

>>> from UQpy.dimension_reduction.SvdProjection import SvdProjection

A description of the class signature is shown below:

.. autoclass:: UQpy.dimension_reduction.SvdProjection
    :members:

------------------------------------------	

Depending on whether we want to use matrix :math:`\mathbf{U}` or :math:`\mathbf{V}` to define a kernel on the Grassmann manifold we need to use the :class:`.KernelComposition` class  which is imported as:

>>> from UQpy.dimension_reduction.KernelComposition import KernelComposition

The signature of the initializer is shown below:

.. autoclass:: UQpy.dimension_reduction.KernelComposition
<<<<<<< HEAD
	:private-members:


QR
^^^^^^^^^^^^^^^^^^^^^^^^^^^^^^^^^^^^^^^^^^^^^^^^^^^^^^^^^^^^^^^

The QR decomposition of a matrix :math:`\mathbf{X}\in \mathbb{R}^{n \times m}` is

.. math:: \mathbf{X} =  \mathbf{Q}  \mathbf{R}  

where :math:`\mathbf{Q}` is an orthonormal matrix representing the point on the Grassmann manifold.


The :class:`.QrProjection` class is imported using the following command:

>>> from UQpy.dimension_reduction.QrProjection import QrProjection

The signature of the initializer is shown below:

.. autoclass:: UQpy.dimension_reduction.QrProjection
    :members:
=======
    :members:
>>>>>>> 2f074603
<|MERGE_RESOLUTION|>--- conflicted
+++ resolved
@@ -14,7 +14,7 @@
 
 .. math:: \mathbf{X} =  \mathbf{U}  \mathbf{\Sigma}  \mathbf{V}^\intercal
 
-where :math:`\mathbf{U}` and :math:`\mathbf{V}` are the matrices of left and right eigenvectors, respectively and :math:`\mathbf{\Sigma}` is a diagonal matrix containing the eigenvalues. Since :math:`\mathbf{U}` and :math:`\mathbf{V}` are orthonormal matrices we consider them to be representatives of the data point on the Grassmann manifold. The :class:`.SvdProjection` class allows the user to define the Grassmann manifold :math:`\mathcal{G}(p, n)` on which the data will reside by selecting the number of :math:`p-`planes, i.e., the rank of matrix :math:`\mathbf{U}` is equal to the number of :math:`p-`planes. It also provides the flexibility to define various compositions of Grassmann kernels using the :math:`\mathbf{U}` and :math:`\mathbf{V}` matrices. 
+where :math:`\mathbf{U}` and :math:`\mathbf{V}` are the matrices of left and right eigenvectors, respectively and :math:`\mathbf{\Sigma}` is a diagonal matrix containing the eigenvalues. Since :math:`\mathbf{U}` and :math:`\mathbf{V}` are orthonormal matrices we consider them to be representatives of the data point on the Grassmann manifold. The :class:`.SvdProjection` class allows the user to define the Grassmann manifold :math:`\mathcal{G}(p, n)` on which the data will reside by selecting the number of :math:`p-`planes, i.e., the rank of matrix :math:`\mathbf{U}` is equal to the number of :math:`p-`planes. It also provides the flexibility to define various compositions of Grassmann kernels using the :math:`\mathbf{U}` and :math:`\mathbf{V}` matrices.
 
 The :class:`.SvdProjection` class is imported using the following command:
 
@@ -24,7 +24,7 @@
 
 .. autoclass:: UQpy.dimension_reduction.SvdProjection
     :members:
-
+	
 ------------------------------------------	
 
 Depending on whether we want to use matrix :math:`\mathbf{U}` or :math:`\mathbf{V}` to define a kernel on the Grassmann manifold we need to use the :class:`.KernelComposition` class  which is imported as:
@@ -34,8 +34,8 @@
 The signature of the initializer is shown below:
 
 .. autoclass:: UQpy.dimension_reduction.KernelComposition
-<<<<<<< HEAD
-	:private-members:
+    :members:
+
 
 
 QR
@@ -43,7 +43,7 @@
 
 The QR decomposition of a matrix :math:`\mathbf{X}\in \mathbb{R}^{n \times m}` is
 
-.. math:: \mathbf{X} =  \mathbf{Q}  \mathbf{R}  
+.. math:: \mathbf{X} =  \mathbf{Q}  \mathbf{R}
 
 where :math:`\mathbf{Q}` is an orthonormal matrix representing the point on the Grassmann manifold.
 
@@ -55,7 +55,4 @@
 The signature of the initializer is shown below:
 
 .. autoclass:: UQpy.dimension_reduction.QrProjection
-    :members:
-=======
-    :members:
->>>>>>> 2f074603
+    :members: