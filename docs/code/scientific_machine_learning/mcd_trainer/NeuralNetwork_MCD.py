--- conflicted
+++ resolved
@@ -1,14 +1,4 @@
 # %%
-
-#!!!
-import sys
-import os
-
-# Add the src directory to sys.path
-src_path = '/Users/george/Documents/Main_Files/Scripts/UQpy/src'
-if src_path not in sys.path:
-    sys.path.append(src_path)
-#!!!
 import numpy as np
 import torch
 import torch.nn as nn
@@ -59,26 +49,19 @@
 
 
 # %% Train with dropout layers inactive
-# model.eval()  # this activates the dropout layers
-model.drop(False)  # this deactivates the dropout layers
+model.eval()  # this activates the dropout layers
 optimizer = torch.optim.Adam(model.parameters(), lr=1e-3)
 train_data = DataLoader(SinusoidalDataset(), batch_size=20, shuffle=True)
 trainer = sml.Trainer(model, optimizer)
 print("Starting Training...", end="")
-trainer.run(train_data=train_data, epochs=1000)
+trainer.run(train_data=train_data, epochs=50000)
 print("done")
 
 # Plotting Results
 x = SinusoidalDataset().x
 y = SinusoidalDataset().y
-<<<<<<< HEAD
-x_val = torch.linspace(-1, 1, 1000).view(-1,1)
-y_val = (0.4 * torch.sin(4 * x_val) + 0.5 * torch.cos(12 * x_val))
-model.drop = True  # this activates the dropout layers
-=======
 x_val = torch.linspace(-1, 1, 1000).view(-1, 1)
 y_val = 0.4 * torch.sin(4 * x_val) + 0.5 * torch.cos(12 * x_val)
->>>>>>> c66b58ed
 pred_val = model(x_val)
 # %% Plot the deterministic model estimates
 fig, ax = plt.subplots()
@@ -114,13 +97,8 @@
 ax.set(xlabel="Epoch", ylabel="Loss")
 plt.show()
 # %%
-<<<<<<< HEAD
-model.drop(True)  # this activates the dropout layers
-n = 10000
-=======
 model.train()  # this activates the dropout layers
 n = 10_000
->>>>>>> c66b58ed
 samples = torch.zeros(len(x_val), n)
 for i in range(n):
     samples[:, i] = model(x_val).detach().squeeze()
