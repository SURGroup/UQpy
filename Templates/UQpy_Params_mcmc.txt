--- conflicted
+++ resolved
@@ -1,38 +1,3 @@
-<<<<<<< HEAD
-<<<<<<< HEAD
-#Method
-=======
-#method
->>>>>>> 09ada593
-mcmc
-
-#number of parameters
-3
-
-#distribution type
-Uniform
-
-#number of Samples
-20
-
-#proposal distribution width
-2
-
-#algorithm
-MMH
-
-#target distribution
-marginal_pdf
-
-#target distribution parameters
-0 1
-
-<<<<<<< HEAD
-#Names of random variables
-mu
-sigma
-l
-=======
 #method
 mcmc
 
@@ -57,8 +22,5 @@
 #target distribution parameters
 0 1
 
->>>>>>> master
-=======
->>>>>>> 09ada593
 
 #end