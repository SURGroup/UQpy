--- conflicted
+++ resolved
@@ -19,13 +19,8 @@
 
 
 from UQpy.SampleMethods import *
-<<<<<<< HEAD
-from scipy import integrate
-from scipy.stats import multivariate_normal
-=======
 from scipy.special import gamma
 from scipy.stats import multivariate_normal, chi2, norm
->>>>>>> dab0a1af
 from UQpy.RunModel import RunModel
 from scipy.optimize import minimize
 import warnings
@@ -35,57 +30,6 @@
 
 ########################################################################################################################
 ########################################################################################################################
-<<<<<<< HEAD
-#                            Define the model - probability model or python model
-########################################################################################################################
-
-class Model:
-    def __init__(self, model_type=None, model_script=None, model_name=None,
-                 n_params=None, error_covariance=1.0,
-                 prior_name=None, prior_params=None, prior_copula=None,
-                 model_object_name=None, input_template=None, var_names=None, output_script=None,
-                 output_object_name=None, ntasks=1, cores_per_task=1, nodes=1, resume=False,
-                 model_dir=None, cluster=False, verbose=False,
-                 ):
-
-        """
-        Define the model, either as a python script, or a probability model
-
-        Inputs:
-            :param model_type: model type (python script or probability model)
-            :type model_type: str, 'python' or 'pdf'
-
-            :param model_name: name of the model, required only if model_type = 'pdf' (name of the distribution)
-            :type model_name: str
-
-            :param model_script: python script that encodes the model, required only if model_type = 'python'
-            :type model_script: str, format '< >.py'
-
-            :param n_params: number of parameters to be estimated, required
-            :type n_params: int
-
-            :param error_covariance: covariance of the Gaussian error for model defined by a python script
-            :type error_covariance: ndarray (full covariance matrix) or float (diagonal values)
-
-            :param cpu_runModel: number of cpus used when using runModel, used only when model_type='python'
-            :type cpu_runModel: int
-
-            :param prior_name: distribution name of the prior pdf
-            :type prior_name: str or list of str
-
-            :param prior_params: parameters of the prior pdf
-            :type prior_params: ndarray or list of ndarrays
-
-            :param prior_copula: copula of the prior, if necessary
-            :param prior_copula: str
-
-            :param model_object_name, input_template, var_names, output_script, output_object_name, ntasks,
-                   cores_per_task, nodes, resume, verbose, model_dir, cluster: parameters of the python model, see
-                   RunModel.py for explanations, required only if model_type == 'python'
-            :param model_object_name, input_template, var_names, output_script, output_object_name, ntasks,
-                   cores_per_task, nodes, resume, verbose, model_dir, cluster: see RunModel
-
-=======
 #                            Information theoretic model selection - AIC, BIC
 ########################################################################################################################
 
@@ -135,7 +79,6 @@
             :param model_object_name, input_template, var_names, output_script, output_object_name, ntasks,
                    cores_per_task, nodes, resume, verbose, model_dir, cluster: see RunModel
 
->>>>>>> dab0a1af
         Output:
 
             :return Model.log_like: function that computes the log likelihood, given some data and a parameter value
@@ -146,44 +89,25 @@
 
         """
         self.type = model_type
-<<<<<<< HEAD
-        self.name = model_name
-        if n_params is None:
-            raise ValueError('A number of parameters must be defined.')
-        self.n_params = n_params
-=======
         self.script = model_script
         self.name = model_name
         self.n_params = n_params
         self.error_covariance = error_covariance
->>>>>>> dab0a1af
         self.verbose = verbose
 
         if self.type == 'python':
             # Check that the script is a python file
-<<<<<<< HEAD
-            if not model_script.lower().endswith('.py'):
-                raise ValueError('A python script, with extension .py, must be provided.')
-            self.script = model_script
-=======
             if not self.script.lower().endswith('.py'):
                 raise ValueError('A python script, with extension .py, must be provided.')
             if self.n_params is None:
                 raise ValueError('A number of parameters must be defined.')
             else:
                 self.n_params = n_params
->>>>>>> dab0a1af
             if self.name is None:
                 self.name = self.script
             self.var_names = var_names
             if self.var_names is None:
                 self.var_names = ['theta_{}'.format(i) for i in range(self.n_params)]
-<<<<<<< HEAD
-            self.error_covariance = error_covariance
-            if isinstance(error_covariance, float) or isinstance(error_covariance, int):
-                self.error_covariance = error_covariance * np.eye(self.n_params)
-=======
->>>>>>> dab0a1af
             self.model_object_name = model_object_name
             self.input_template = input_template
             self.output_script = output_script
@@ -196,83 +120,6 @@
             self.cluster = cluster
 
         elif self.type == 'pdf':
-<<<<<<< HEAD
-            self.pdf = Distribution(name=self.name)
-
-
-        else:
-            raise ValueError('UQpy error: model_type must be defined, as either "pdf" of "python".')
-
-        # Define prior if it is given
-        if prior_name is not None:
-            self.prior = Distribution(name = prior_name, copula = prior_copula)
-            self.prior_params = prior_params
-        else:
-            self.prior = None
-            self.prior_params = None
-
-    def log_like(self, data, params):
-        """ Computes the log-likelihood of model
-            inputs: data, ndarray of dimension (ndata, )
-                    params, ndarray of dimension (nsamples, n_params) or (n_params,)
-            output: ndarray of size (nsamples, ), contains log likelihood of p(data | params[i,:])
-        """
-        if params.shape == (self.n_params,):
-            params = params.reshape((1, self.n_params))
-        if params.shape[1] != self.n_params:
-            raise ValueError('the nb of columns in params should be equal to model.n_params')
-        results = np.empty((params.shape[0],), dtype=float)
-        if self.type == 'python':
-            z = RunModel(samples=params, model_script=self.script, model_object_name=self.model_object_name,
-                         input_template=self.input_template, var_names=self.var_names,
-                         output_script=self.output_script, output_object_name=self.output_object_name,
-                         ntasks=self.ntasks, cores_per_task=self.cores_per_task, nodes=self.nodes,
-                         resume=self.resume, verbose=self.verbose, model_dir=self.model_dir,
-                         cluster=self.cluster)
-            for i in range(params.shape[0]):
-                mean = z.qoi_list[i].reshape((-1,))
-                results[i] = multivariate_normal.logpdf(data, mean=mean, cov=self.error_covariance)
-        elif self.type == 'pdf':
-            for i in range(params.shape[0]):
-                param_i = params[i, :].reshape((self.n_params,))
-                results[i] = np.sum(self.pdf.log_pdf(data, param_i))
-        return results
-
-
-class MLEstimation:
-
-    def __init__(self, model=None, data=None, method_optim=None, x0=None, iter_optim=1,
-                 bounds=None, verbose=False):
-
-        """
-        Perform maximum likelihood estimation, i.e., given some data y, compute the parameter vector that maximizes the
-        likelihood p(y|theta).
-
-        Inputs:
-            :param model: the model
-            :type model: instance of class Model
-
-            :param data: Available data
-            :type data: ndarray of size (ndata, )
-
-            :param iter_optim: number of iterations for the maximization procedure
-                (each iteration starts at a random point)
-            :type iter_optim: an integer >= 1, default 1
-
-            :param method_optim: method for optimization, see scipy.optimize.minimize
-            :type method_optim: str
-
-            :param bounds: bounds in each dimension
-            :type bounds: list (of length n_params) of lists (each of dimension 2)
-
-        Output:
-            :return: MLEstimation.param: value of parameter vector that maximizes the likelihood
-            :rtype: MLEstimation.param: ndarray
-
-            :return: MLEstimation.max_log_like: value of the maximum likelihood
-            :rtype: MLEstimation.max_log_like: float
-
-=======
             self.pdf = Distribution(self.name)
             self.n_params = self.pdf.n_params
 
@@ -340,42 +187,12 @@
             :return: MLEstimation.max_log_like: value of the maximum likelihood
             :rtype: MLEstimation.max_log_like: float
 
->>>>>>> dab0a1af
         """
 
         if not isinstance(model, Model):
             raise ValueError('UQpy error: model should be of type Model')
         self.data = data
 
-<<<<<<< HEAD
-        # Use the fit method if it exists
-        if model.type == 'pdf' and not (model.pdf.fit(self.data) == 'Method fit not defined.'):
-            if verbose:
-                print('Evaluating max likelihood estimate for model ' + model.name + ' using its fit method.')
-            self.param = np.array(model.pdf.fit(self.data))
-            self.max_log_like = model.log_like(self.data, self.param)[0]
-
-        # Otherwise do an optimization problem...
-        else:
-            def neg_log_like_data(param):
-                return -1 * model.log_like(self.data, param)[0]
-
-            if verbose:
-                print('Evaluating max likelihood estimate for model ' + model.name + ' using optimization procedure.')
-            list_param = []
-            list_max_log_like = []
-            if iter_optim > 1 or x0 is None:
-                x0 = np.random.rand(iter_optim, model.n_params)
-                if bounds is not None:
-                    bounds = np.array(bounds)
-                    x0 = bounds[:,0].reshape((1,-1)) + (bounds[:,1]-bounds[:,0]).reshape((1,-1)) * x0
-            else:
-                x0 = x0.reshape((1,-1))
-            # second case: use any other method that does not require a Jacobian
-            # TODO: a maximization that uses a Jacobian which can be given analytically by user
-            for i in range(iter_optim):
-                res = minimize(neg_log_like_data, x0[i,:], method=method_optim, bounds=bounds)
-=======
         if model.type == 'python':
 
             def log_like_data(param):
@@ -388,16 +205,17 @@
                 x0 = np.random.rand(1, model.n_params)
                 print(x0.shape)
                 res = minimize(log_like_data, x0, method=method_optim,options = {'disp': True})
->>>>>>> dab0a1af
                 list_param.append(res.x)
                 list_max_log_like.append((-1)*res.fun)
             idx_max = int(np.argmax(list_max_log_like))
             self.param = np.array(list_param[idx_max])
             self.max_log_like = list_max_log_like[idx_max]
-<<<<<<< HEAD
-
-        if verbose:
-            print('Max likelihood estimation completed.')
+
+        elif model.type == 'pdf':
+            if verbose:
+                print('Evaluating max likelihood estimate for model '+model.name)
+            self.param = np.array(model.pdf.fit(self.data))
+            self.max_log_like = model.log_like(self.data, self.param)[0]
 
 
 class InfoModelSelection:
@@ -480,8 +298,8 @@
 ########################################################################################################################
 class BayesParameterEstimation:
 
-    def __init__(self, data=None, model=None, sampling_method=None,
-                 pdf_proposal=None, pdf_proposal_scale=None, pdf_proposal_params=None,
+    def __init__(self, data=None, model=None, sampling_method = None,
+                 pdf_proposal = None, pdf_proposal_scale=None, pdf_proposal_params = None,
                  algorithm=None, jump=None, nsamples=None, nburn=None, seed=None, verbose=False):
 
         if not isinstance(model, Model):
@@ -501,117 +319,6 @@
             if verbose:
                 print('UQpy: Running parameter estimation for candidate model ', model.name)
 
-=======
-
-        elif model.type == 'pdf':
-            if verbose:
-                print('Evaluating max likelihood estimate for model '+model.name)
-            self.param = np.array(model.pdf.fit(self.data))
-            self.max_log_like = model.log_like(self.data, self.param)[0]
-
-
-class InfoModelSelection:
-
-    def __init__(self, candidate_models=None, data=None, method=None, verbose=False):
-
-        """
-        Perform model selection using information theoretic criteria. Supported criteria are BIC, AIC (default), AICc.
-
-        Inputs:
-
-        :param candidate_models: Candidate models, must be a list of instances of class Model
-        :type candidate_models: list
-
-        :param data: Available data
-        :type data: ndarray
-
-        :param method: Method to be used
-        :type method: str
-
-        Outputs:
-
-        A list of sorted models, their probability based on data and the given criterion, and the parameters that
-        maximize the log likelihood. The penalty term (Ockam razor) is also given.
-
-        """
-
-        self.data = data
-        self.method = method
-
-        # Check that all candidate models are of class Model, and that they are all of the same type, pdf or python
-        all_notisinstance = [not isinstance(model, Model) for model in candidate_models]
-        if any(all_notisinstance):
-            raise ValueError('All candidate models should be of type Model.')
-
-        all_typesnotequal = [model.type != candidate_models[0].type for model in candidate_models]
-        if any(all_typesnotequal):
-            raise ValueError('All candidate models should be of same type, pdf or python.')
-
-        # First evaluate ML estimate for all models
-        list_params = []
-        list_criteria = []
-        list_penalty_term = []
-        for i, model in enumerate(candidate_models):
-            ml_estimator = MLEstimation(model=model, data=self.data, verbose=verbose)
-            list_params.append(ml_estimator.param)
-            max_log_like = ml_estimator.max_log_like
-
-            k = model.n_params
-            n = np.size(data)
-            if self.method == 'BIC':
-                criterion_value = -2 * max_log_like + np.log(n) * k
-                penalty_term = np.log(n) * k
-            elif self.method == 'AICc':
-                criterion_value = -2 * max_log_like + 2 * k + (2 * k ** 2 + 2 * k) / (n - k - 1)
-                penalty_term = 2 * k + (2 * k ** 2 + 2 * k) / (n - k - 1)
-            else: # default: do AIC
-                criterion_value = -2 * max_log_like + 2 * k
-                penalty_term = 2 * k
-            list_criteria.append(criterion_value)
-            list_penalty_term.append(penalty_term)
-
-        sort_idx = list(np.argsort(np.array(list_criteria)))
-        self.sorted_models = [candidate_models[i] for i in sort_idx]
-        self.sorted_params = [list_params[i] for i in sort_idx]
-        self.sorted_criteria = [list_criteria[i] for i in sort_idx]
-        self.sorted_penalty_terms = [list_penalty_term[i] for i in sort_idx]
-
-        sorted_criteria = np.array(self.sorted_criteria)
-        delta = sorted_criteria-sorted_criteria[0]
-        prob = np.exp(-delta/2)
-        self.sorted_probabilities = prob/np.sum(prob)
-
-        self.sorted_names = [model.name for model in self.sorted_models]
-
-
-########################################################################################################################
-########################################################################################################################
-#                                  Bayesian Parameter estimation
-########################################################################################################################
-class BayesParameterEstimation:
-
-    def __init__(self, data=None, model=None, sampling_method = None,
-                 pdf_proposal = None, pdf_proposal_scale=None, pdf_proposal_params = None,
-                 algorithm=None, jump=None, nsamples=None, nburn=None, seed=None, verbose=False):
-
-        if not isinstance(model, Model):
-            raise ValueError('model should be of type Model')
-        if data is None:
-            raise ValueError('data should be provided')
-        if nsamples is None:
-            raise ValueError('nsamples should be defined')
-
-        self.data = data
-        self.nsamples = nsamples
-        self.sampling_method = sampling_method
-        self.model = model
-
-        if self.sampling_method == 'MCMC':
-
-            if verbose:
-                print('UQpy: Running parameter estimation for candidate model ', model.name)
-
->>>>>>> dab0a1af
             self.seed = seed
             if self.seed is None:
                 mle = MLEstimation(model=self.model, data=self.data, verbose=verbose)
@@ -627,20 +334,6 @@
 
             self.samples = z.samples
             self.accept_ratio = z.accept_ratio
-<<<<<<< HEAD
-
-        elif self.sampling_method == 'IS':
-
-            # importance distribution is either given by the user, or it is set as the prior of the model
-            if pdf_proposal is None:
-                if self.model.prior is None:
-                    raise ValueError('a proposal density or a prior should be given')
-                pdf_proposal = self.model.prior.name
-                pdf_proposal_params = self.model.prior_params
-
-            if verbose:
-                print('UQpy: Running parameter estimation for candidate model:', model.name)
-=======
 
         elif self.sampling_method == 'IS':
 
@@ -770,57 +463,13 @@
                 ax[j,2].set_title('ESS = {}'.format(marginal_ESS[j]))
             plt.show()
 
->>>>>>> dab0a1af
-
-            z = IS(dimension=self.model.n_params, nsamples=self.nsamples,
-                   pdf_proposal=pdf_proposal, pdf_proposal_params=pdf_proposal_params,
-                   log_pdf_target=self.log_posterior)
-
-            print('UQpy: Parameter estimation analysis completed!')
-
-            self.samples = z.samples
-            self.weights = z.weights
-
-        else:
-            raise ValueError('Sampling_method should be either "MCMC" or "IS"')
-
-        del self.model
-
-    def posterior(self, theta, params):
-        if type(theta) is not np.ndarray:
-            theta = np.array(theta)
-        if len(theta.shape) == 1:
-            theta = theta.reshape((1,np.size(theta)))
-        # non-informative prior, p(theta)=1 everywhere
-        if self.model.prior is None:
-            return np.exp(self.model.log_like(data=self.data, params=theta))
-        # prior is given
-        else:
-            return np.exp(self.model.log_like(data=self.data, params=theta) +
-                          self.model.prior.log_pdf(x=theta, params=self.model.prior_params))
-
-    def log_posterior(self, theta, params):
-        if type(theta) is not np.ndarray:
-            theta = np.array(theta)
-        if len(theta.shape) == 1:
-            theta = theta.reshape((1,np.size(theta)))
-        # non-informative prior, p(theta)=1 everywhere
-        if self.model.prior is None:
-            return self.model.log_like(data=self.data, params=theta)
-        # prior is given
-        else:
-            return self.model.log_like(data=self.data, params=theta) + \
-                   self.model.prior.log_pdf(x=theta, params=self.model.prior_params)
-
-########################################################################################################################
-########################################################################################################################
-#                                  Bayesian Model Selection
-########################################################################################################################
-<<<<<<< HEAD
-
-=======
+
+
+########################################################################################################################
+########################################################################################################################
+#                                  Bayesian Inference
+########################################################################################################################
 '''
->>>>>>> dab0a1af
 class BayesModelSelection:
 
     def __init__(self, data=None, dimension=None, candidate_model=None, pdf_proposal_type=None, pdf_proposal_scale=None,
@@ -947,125 +596,4 @@
         return integrate.tplquad(fun_, x_lim[0], x_lim[1], lambda x: y_lim[0], lambda x: y_lim[1],
                                  lambda x, y: z_lim[0], lambda x, y: z_lim[1])
 
-<<<<<<< HEAD
-
-########################################################################################################################
-########################################################################################################################
-#                                  Supporting functions
-########################################################################################################################
-def non_info_prior_dist(name, params):
-
-    if name.lower() == 'normal' or name.lower() == 'gaussian':
-
-        if params[1] < 0:
-            return np.inf
-        else:
-            return 0.0
-
-    elif name.lower() == 'uniform':
-
-        if params[1] < params[0]:
-            return np.inf
-        else:
-            return 0.0
-
-    elif name.lower() == 'beta':
-
-        if params[0] > 0 and params[1] > 0:
-            return 0.0
-        else:
-            return np.inf
-
-    elif name.lower() == 'gumberl_r':
-
-        if params[1] < 0:
-            return np.inf
-        else:
-            return 0.0
-
-    elif name.lower() == 'chisquare':
-
-        if params[1] < 0:
-            return np.inf
-        else:
-            return 0.0
-
-    elif name.lower() == 'lognormal':
-
-        if params[1] < 0:
-            return np.inf
-        else:
-            return 0.0
-
-    elif name.lower() == 'gamma':
-
-        if params[0] < 0 or params[2] < 0:
-            return np.inf
-        else:
-            return 0.0
-
-    elif name.lower() == 'exponential':
-
-        if params[1] < 0:
-            return np.inf
-        else:
-            return 0.0
-
-    elif name.lower() == 'cauchy':
-
-        if params[1] < 0:
-            return np.inf
-        else:
-            return 0.0
-
-    elif name.lower() == 'inv_gauss':
-
-        if params[0] < 0.0028 or params[2]< 0:
-            return np.inf
-        else:
-            return 0.0
-
-    elif name.lower() == 'logistic':
-
-        if params[1] < 0:
-            return np.inf
-        else:
-            return 0.0
-
-    elif name.lower() == 'pareto':
-
-        if params[0] < 0 or params[2] < 0:
-            return np.inf
-        else:
-            return 0.0
-
-    elif name.lower() == 'rayleigh':
-
-        if params[1] < 0:
-            return np.inf
-        else:
-            return 0.0
-
-    elif name.lower() == 'levy':
-
-        if params[1] < 0:
-            return np.inf
-        else:
-            return 0.0
-
-    elif name.lower() == 'laplace':
-
-        if params[1] < 0:
-            return np.inf
-        else:
-            return 0.0
-
-    elif name.lower() == 'maxwell':
-
-        if params[1] < 0:
-            return np.inf
-        else:
-            return 0.0
-=======
-'''
->>>>>>> dab0a1af
+'''