import itertools

import scipy.sparse as sps
import scipy as sp
from scipy.sparse.linalg import eigsh, eigs
import scipy.spatial.distance as sd
import matplotlib.pyplot as plt
import scipy
import numpy as np
from itertools import combinations

from UQpy.utilities import GaussianKernel, GrassmannPoint
from UQpy.utilities.Utilities import *
from UQpy.utilities.Utilities import _nn_coord
from beartype import beartype
from typing import Annotated, Union
from beartype.vale import Is
from UQpy.utilities.ValidationTypes import Numpy2DFloatArray, NumpyFloatArray
from UQpy.utilities.kernels.baseclass import Kernel


class DiffusionMaps:
    AlphaType = Annotated[Union[float, int], Is[lambda number: 0 <= number <= 1]]
    IntegerLargerThanUnityType = Annotated[int, Is[lambda number: number >= 1]]

    @beartype
    def __init__(
<<<<<<< HEAD
            self,
            kernel_matrix: Numpy2DFloatArray = None,
            data: Union[list[np.ndarray], list[GrassmannPoint]] = None,
            kernel: Kernel = None,
            alpha: AlphaType = 0.5,
            n_eigenvectors: IntegerLargerThanUnityType = 2,
            is_sparse: bool = False,
            n_neighbors: IntegerLargerThanUnityType = 1,
            random_state: Union[None, int] = None,
            t: int = 1
    ):
        """

        :param kernel_matrix: Kernel matrix defining the similarity between the points. Either `kernel_matrix` or both
            `data` and `kernel` parameters must be provided. In the second case the respective `kernel_matrix` computed
            and provided as input for the evaluation of the :class:`.DiffusionMaps`. In case all three of the
            aforementioned parameters are provided, then :class:`.DiffusionMaps` will be fitted only using the
            `kernel_matrix`
        :param data: Cloud of data points. Either `kernel_matrix` or both `data` and `kernel` parameters must be
            provided.
        :param kernel: Kernel object defining the similarity between the points. Either `kernel_matrix` or both
            `data` and `kernel` parameters must be provided.
        :param alpha: Corresponds to different diffusion operators. It should be between zero and one.
        :param n_eigenvectors: Number of eigenvectors to keep.
        :param is_sparse: Work with sparse matrices. Increase the computational performance.
        :param n_neighbors: If :code:`distance_matrix is True` defines the number of nearest neighbors.
        :param random_state: sets :code:`np.random.default_rng(random_state)`.
=======
        self,
        kernel_matrix: Numpy2DFloatArray,
        alpha: AlphaType = 0.5,
        n_eigenvectors: IntegerLargerThanUnityType = 2,
        is_sparse: bool = False,
        n_neighbors: IntegerLargerThanUnityType = 1,
        random_state: RandomStateType = None,
        t: int = 1
    ):
        """

        :param alpha: A scalar that corresponds to different diffusion operators. `alpha` should be between zero and
            one.
        :param n_eigenvectors: Number of eigenvectors to retain.
        :param is_sparse: Work with sparse matrices to improve computational performance.
        :param n_neighbors: If :code:`is_sparse is True`, defines the number of nearest neighbors for sparse matrix
            reduction.
        :param kernel_matrix: kernel matrix defining the similarity between the points.
        :param random_state: Random seed used to initialize the pseudo-random number generator. If an :any:`int` is
         provided, this sets the seed for an object of :class:`numpy.random.RandomState`. Otherwise, the
         object itself can be passed directly.
>>>>>>> 6ad3cfa3
        :param t: Time exponent.
        """
        if kernel_matrix is not None:
            self.kernel_matrix = kernel_matrix
        elif data is not None and kernel is not None:
            self.kernel_matrix = kernel.calculate_kernel_matrix(points=data)
        else:
            raise ValueError("Either `kernel_matrix` or both `data` and `kernel` must be provided")

        self.alpha = alpha
        self.eigenvectors_number = n_eigenvectors
        self.is_sparse = is_sparse
        self.neighbors_number = n_neighbors

        self.random_state = random_state,
        self.t = t

        self.transition_matrix: np.ndarray = None
        '''
        Markov Transition Probability Matrix.
        '''
        self.diffusion_coordinates: np.ndarray = None
        '''
        Coordinates of the data in the diffusion space.
        '''
        self.eigenvectors: np.ndarray = None
        '''
        Eigenvectors of the transition probability matrix.
        '''
        self.eigenvalues: np.ndarray = None
        '''
        Eigenvalues of the transition probability matrix.
        '''
        self.cut_off = None

        if kernel_matrix is not None:
            self.kernel_matrix = kernel_matrix

<<<<<<< HEAD
    def fit(self) -> tuple[NumpyFloatArray, NumpyFloatArray, NumpyFloatArray]:
=======
    @classmethod
    def build_from_data(
        cls,
        data: Numpy2DFloatArray,
        alpha: AlphaType = 0.5,
        n_eigenvectors: IntegerLargerThanUnityType = 2,
        is_sparse: bool = False,
        n_neighbors: IntegerLargerThanUnityType = 1,
        optimize_parameters: bool = False,
        t: int = 1,
        cut_off: float = None,
        k_nn: int = 10,
        n_partition: Union[None, int] = None,
        distance_matrix: Union[None, Numpy2DFloatArray] = None,
        random_state: Union[None, int] = None,
        tol: float = 1e-8,
        kernel=GaussianKernel(),
    ):

        """

        :param data: Array of data points.
        :param alpha: A scalar that corresponds to different diffusion operators. `alpha` should be between zero and
            one.
        :param n_eigenvectors: Number of eigenvectors to retain.
        :param is_sparse: Work with sparse matrices to improve computational performance.
        :param n_neighbors: If :code:`is_sparse is True`, defines the number of nearest neighbors for sparse matrix
            reduction.
        :param optimize_parameters: If :any:`True`, estimate the kernel scale from the data. Can only be :any:`True`, if
            :code:`kernel` is :class:`.GaussianKernel`. Otherwise, this must be :any:`False`.
        :param t: Time exponent.
        :param cut_off: Cut-off for a Gaussian kernel, below which the kernel values are considered zero.
        :param k_nn: k-th nearest neighbor distance to estimate the cut-off distance.
        :param n_partition: Maximum subsample used for the estimation. Ignored if :code:`distance_matrix is not None`.
        :param distance_matrix:  Pre-computed distance matrix.
        :param random_state: sets :code:`np.random.default_rng(random_state)`.
        :param tol: Tolerance where the cut_off should be made.
        :param kernel: kernel matrix defining the similarity between the points.


        See Also
        --------

        :py:class:`.GaussianKernel`

        """

        if optimize_parameters:
            epsilon, cut_off = DiffusionMaps.estimate_epsilon(data, cut_off=cut_off, tol=tol,
                                                              k_nn=k_nn, n_partition=n_partition,
                                                              distance_matrix=distance_matrix,
                                                              random_state=random_state)
            kernel.epsilon = epsilon

        kernel_matrix = kernel.calculate_kernel_matrix(points=data)

        return cls(
            alpha=alpha,
            n_eigenvectors=n_eigenvectors,
            is_sparse=is_sparse,
            n_neighbors=n_neighbors,
            kernel_matrix=kernel_matrix,
            random_state=random_state,
            t=t
        )

    def _fit(self) -> tuple[NumpyFloatArray, NumpyFloatArray, NumpyFloatArray]:
>>>>>>> 6ad3cfa3
        """
        Perform diffusion map embedding.

        :returns: diffusion_coordinates, eigenvalues, eigenvectors

        """

        if self.is_sparse:
            self.kernel_matrix = self.__sparse_kernel(self.kernel_matrix, self.neighbors_number)

        alpha = self.alpha
        # Compute the diagonal matrix D(i,i) = sum(Kernel(i,j)^alpha,j) and its inverse.
        # d, d_inv = self._d_matrix(self.kernel_matrix, self.alpha)
        d = np.array(self.kernel_matrix.sum(axis=1)).flatten()
        d_inv = np.power(d, -alpha)

        # Compute L^alpha = D^(-alpha)*L*D^(-alpha).
        m = d_inv.shape[0]
        if self.is_sparse:
            d_alpha = sps.spdiags(d_inv, 0, m, m)
        else:
            d_alpha = np.diag(d_inv)

        l_star = d_alpha.dot(self.kernel_matrix.dot(d_alpha))

        # d_star, d_star_inv = self._d_matrix(l_star, 1.0)
        d_star = np.array(l_star.sum(axis=1)).flatten()
        d_star_inv = np.power(d_star, -1)

        if self.is_sparse:
            d_star_inv_d = sps.spdiags(d_star_inv, 0, d_star_inv.shape[0], d_star_inv.shape[0])
        else:
            d_star_inv_d = np.diag(d_star_inv)

        # Compute the transition matrix.
        transition_matrix = d_star_inv_d.dot(l_star)

        if self.is_sparse:
            is_symmetric = sp.sparse.linalg.norm(transition_matrix - transition_matrix.T, sp.inf) < 1e-08
        else:
            is_symmetric = np.allclose(transition_matrix, transition_matrix.T, rtol=1e-5, atol=1e-08)

        # Find the eigenvalues and eigenvectors of Ps.
        eigenvalues, eigenvectors = DiffusionMaps.eig_solver(transition_matrix, is_symmetric,
                                                             (self.eigenvectors_number + 1))

        ix = np.argsort(np.abs(eigenvalues))
        ix = ix[::-1]
        s = np.real(eigenvalues[ix])
        u = np.real(eigenvectors[:, ix])

        eigenvalues = s[:self.eigenvectors_number]
        eigenvectors = u[:, :self.eigenvectors_number]

        # Compute the diffusion coordinates
        eig_values_time = np.power(eigenvalues, self.t)
        diffusion_coordinates = eigenvectors @ np.diag(eig_values_time)

        self.transition_matrix= transition_matrix


        self.diffusion_coordinates:np.ndarray = diffusion_coordinates
        self.eigenvalues = eigenvalues
        self.eigenvectors = eigenvectors

    # Private method
    @staticmethod
    def __sparse_kernel(kernel_matrix, neighbors_number):
        rows = np.shape(kernel_matrix)[0]
        for i in range(rows):
            row_data = kernel_matrix[i, :]
            index = _nn_coord(row_data, neighbors_number)
            kernel_matrix[i, index] = 0
            if sum(kernel_matrix[i, :]) <= 0:
                raise ValueError("UQpy: Consider increasing `n_neighbors` to have a connected graph.")

        sparse_kernel_matrix = sps.csc_matrix(kernel_matrix)

        return sparse_kernel_matrix

    @staticmethod
    def diffusion_distance(diffusion_coordinates: Numpy2DFloatArray) -> Numpy2DFloatArray:
        distance_matrix = np.zeros((diffusion_coordinates.shape[0], diffusion_coordinates.shape[0]))
        pairs = list(itertools.combinations(diffusion_coordinates.shape[0], 2))
        for id_pair in range(np.shape(pairs)[0]):
            i = pairs[id_pair][0]
            j = pairs[id_pair][1]

            xi = diffusion_coordinates[i, :]
            xj = diffusion_coordinates[j, :]

            distance_matrix[i, j] = np.linalg.norm(xi - xj)
            distance_matrix[j, i] = distance_matrix[i, j]

        return distance_matrix

    def __normalize_kernel_matrix(self, kernel_matrix, inverse_diagonal_matrix):

        m = inverse_diagonal_matrix.shape[0]
        if self.is_sparse:
            d_alpha = sps.spdiags(inverse_diagonal_matrix, 0, m, m)
        else:
            d_alpha = np.diag(inverse_diagonal_matrix)

        normalized_kernel = d_alpha.dot(kernel_matrix.dot(d_alpha))

        return normalized_kernel

    @staticmethod
    def parsimonious(eigenvectors: Numpy2DFloatArray, dim: int) -> tuple[list, NumpyFloatArray]:
        """
        Selection of independent vectors for parsimonious data manifold embedding, based on
        local regression.  The eigenvectors with the largest residuals are considered for the
        embedding. The scale of the kernel used for the local linear regression is:

        .. code::

            scale = median(distances) / 3

        :param eigenvectors: Eigenvectors of the diffusion maps embedding.
        :param dim: Number of eigenvectors to select with largest residuals.
        :returns: indices, residuals
        """

        residuals = np.zeros(eigenvectors.shape[1])
        residuals[0] = np.nan
        # residual 1 for the first eigenvector.
        residuals[1] = 1.0

        # Get the residuals of each eigenvector.
        for i in range(2, eigenvectors.shape[1]):
            residuals[i] = DiffusionMaps.__get_residual(f_mat=eigenvectors[:, 1:i], f=eigenvectors[:, i])

        # Get the index of the eigenvalues associated with each residual.
        indices = np.argsort(residuals)[::-1][1:dim + 1]
        return indices, residuals

    @staticmethod
    def __get_residual(f_mat, f):
        n_samples = np.shape(f_mat)[0]
        distance_matrix = sd.squareform(sd.pdist(f_mat))
        m = 3
        epsilon = (np.median(np.square(distance_matrix.flatten())) / m)
        kernel_matrix = np.exp(-1 * np.square(distance_matrix) / epsilon)
        coefficients = np.zeros((n_samples, n_samples))

        vec_1 = np.ones((n_samples, 1))

        for i in range(n_samples):
            # Weighted least squares:
            mat_x = np.hstack([vec_1, f_mat - f_mat[i, :]])
            mat_x_k = mat_x.T * kernel_matrix[i, :]
            u, _, _, _ = np.linalg.lstsq((mat_x_k @ mat_x), mat_x_k, rcond=1e-6)
            coefficients[i, :] = u[0, :]

        estimated_f = coefficients @ f

        # normalized leave-one-out cross-validation error.
        residual = np.sqrt(np.sum(np.square((f - estimated_f))) / np.sum(np.square(f)))
        return residual

    @staticmethod
    def estimate_cut_off(data, k_nn: int = 20, n_partition: Union[None, int] = None,
                         distance_matrix: Union[None, Numpy2DFloatArray] = None,
                         random_state: Union[None, int] = None) -> float:
        """
        Estimates the cut-off for a Gaussian kernel, given a tolerance below which the kernel values are
        considered zero.

        :param data: Cloud of data points.
        :param k_nn: k-th nearest neighbor distance to estimate the cut-off distance.
        :param n_partition: maximum subsample used for the estimation. Ignored if :code:`distance_matrix is not None`.
        :param distance_matrix:  Pre-computed distance matrix.
        :param random_state: sets :code:`np.random.default_rng(random_state)`.
        :return:

        """
        data = np.atleast_2d(data)
        n_points = data.shape[0]
        if n_points < 10:
            d = scipy.spatial.distance.pdist(data)
            return np.max(d)

        if distance_matrix is None:
            if n_partition is not None:
                random_indices = np.random.default_rng(random_state).permutation(n_points)
                distance_matrix = sd.cdist(data[random_indices[:n_partition]], data, metric='euclidean')
                k = np.min([k_nn, distance_matrix.shape[1]])
                k_smallest_values = np.partition(distance_matrix, k - 1, axis=1)[:, k - 1]
            else:
                distance_matrix = sd.squareform(sd.pdist(data, metric='euclidean'))
                k = np.min([k_nn, distance_matrix.shape[1]])
                k_smallest_values = np.partition(distance_matrix, k - 1, axis=1)[:, k - 1]
        else:
            k_smallest_values = np.partition(distance_matrix, k_nn - 1, axis=1)[:, k_nn - 1]
        est_cutoff = np.max(k_smallest_values)
        return float(est_cutoff)

    @staticmethod
    def estimate_epsilon(data, tol=1e-8, cut_off: float = None, **estimate_cutoff_params) -> tuple[float, float]:
        """
        Estimates the scale parameter for a Gaussian kernel, given a tolerance below which the kernel values are
        considered zero.

        .. code::

            scale = cut_off ** 2 / -log(tol)

        :param data: Cloud of data points.
        :param tol: Tolerance where the cut_off should be made.
        :param cut_off: User-defined cut-off.
        :param estimate_cutoff_params: Parameters to handle to method :py:meth:`estimate_cutoff` if :code:`cut_off is
         None`.
        :return: scale, cut_off

        """

        if cut_off is None:
            cut_off = DiffusionMaps.estimate_cut_off(data, **estimate_cutoff_params)

        scale = cut_off ** 2 / (-np.log(tol))
        return scale, cut_off

    @staticmethod
    def eig_solver(kernel_matrix: Numpy2DFloatArray, is_symmetric: bool, n_eigenvectors: int) -> \
            tuple[NumpyFloatArray, Numpy2DFloatArray]:

        n_samples, n_features = kernel_matrix.shape

        if n_eigenvectors == n_features:
            if is_symmetric:
                solver = sp.linalg.eigh
            else:
                solver = sp.linalg.eig

            solver_kwargs = {"check_finite": False}

        else:
            if is_symmetric:
                solver = eigsh
            else:
                solver = eigs

            solver_kwargs = {
                "sigma": None,
                "k": n_eigenvectors,
                "which": "LM",
                "v0": np.ones(n_samples),
                "tol": 1e-14,
            }

        eigenvalues, eigenvectors = solver(kernel_matrix, **solver_kwargs)

        eigenvectors /= np.linalg.norm(eigenvectors, axis=0)[np.newaxis, :]

        return eigenvalues, eigenvectors

    @staticmethod
    def _plot_eigen_pairs(eigenvectors: Numpy2DFloatArray,
                          trivial: bool = False, pair_indices: list = None, **kwargs):  # pragma: no cover
        """
        Plot scatter plot of n-th eigenvector on x-axis and remaining eigenvectors on
        y-axis.

        :param eigenvectors: Eigenvectors of the kernel matrix of shape `(n_samples, n_eigenvectors)`.
        :param  trivial: When trivial constant eigenvectors are ignored is set to `False`.
        :param pair_indices: Indices of the pair of eigenvectors to plot.
        :param kwargs:
            color: visualize the points.
            figure_size: Size of the figure to be passed as keyword argument to `matplotlib.pyplot.figure()`.
            font_size: Size of the font to be passed as keyword argument to `matplotlib.pyplot.figure()`.
        """
        figure_size = kwargs.get('figure_size', None)
        font_size = kwargs.get('font_size', None)
        color = kwargs.get('color', None)

        plt.figure()

        if figure_size is None and font_size is None:
            plt.rcParams["figure.figsize"] = (10, 10)
            plt.rcParams.update({'font.size': 18})
        elif figure_size is not None and font_size is None:
            plt.rcParams["figure.figsize"] = kwargs['figure_size']
            plt.rcParams.update({'font.size': 18})
        elif figure_size is None:
            plt.rcParams["figure.figsize"] = (10, 10)
            plt.rcParams.update({'font.size': kwargs['font_size']})
        else:
            plt.rcParams["figure.figsize"] = kwargs['figure_size']
            plt.rcParams.update({'font.size': kwargs['font_size']})

        if color is None:
            color = 'b'

        n_eigenvectors = eigenvectors.shape[1]

        start = 1 if not trivial else 0
        num_pairs = sum(1 for _ in combinations(range(start, n_eigenvectors), 2))
        if num_pairs % 2 == 0:
            n_rows = int(np.ceil(num_pairs / 2))
        else:
            n_rows = int(np.ceil(num_pairs / 2)) + 1

        if pair_indices is None:
            _, _ = plt.subplots(
                nrows=n_rows, ncols=2, sharex=True, sharey=True,
            )

            for count, arg in enumerate(combinations(range(start, n_eigenvectors), 2), start=1):
                i = arg[0]
                j = arg[1]
                plt.subplot(n_rows, 2, count)
                plt.scatter(eigenvectors[:, i], eigenvectors[:, j], c=color, cmap=plt.cm.Spectral)
                plt.title(
                    r"$\Psi_{{{}}}$ vs. $\Psi_{{{}}}$".format(i, j))

        else:
            _, _ = plt.subplots(
                nrows=1, ncols=1, sharex=True, sharey=True)
            plt.scatter(eigenvectors[:, pair_indices[0]], eigenvectors[:, pair_indices[1]], c=color,
                        cmap=plt.cm.Spectral)
            plt.title(
                r"$\Psi_{{{}}}$ vs. $\Psi_{{{}}}$".format(pair_indices[0], pair_indices[1]))<|MERGE_RESOLUTION|>--- conflicted
+++ resolved
@@ -25,17 +25,16 @@
 
     @beartype
     def __init__(
-<<<<<<< HEAD
-            self,
-            kernel_matrix: Numpy2DFloatArray = None,
-            data: Union[list[np.ndarray], list[GrassmannPoint]] = None,
-            kernel: Kernel = None,
-            alpha: AlphaType = 0.5,
-            n_eigenvectors: IntegerLargerThanUnityType = 2,
-            is_sparse: bool = False,
-            n_neighbors: IntegerLargerThanUnityType = 1,
-            random_state: Union[None, int] = None,
-            t: int = 1
+        self,
+        kernel_matrix: Numpy2DFloatArray,
+        data: Union[list[np.ndarray], list[GrassmannPoint]] = None,
+        kernel: Kernel = None,
+        alpha: AlphaType = 0.5,
+        n_eigenvectors: IntegerLargerThanUnityType = 2,
+        is_sparse: bool = False,
+        n_neighbors: IntegerLargerThanUnityType = 1,
+        random_state: RandomStateType = None,
+        t: int = 1
     ):
         """
 
@@ -48,34 +47,14 @@
             provided.
         :param kernel: Kernel object defining the similarity between the points. Either `kernel_matrix` or both
             `data` and `kernel` parameters must be provided.
-        :param alpha: Corresponds to different diffusion operators. It should be between zero and one.
-        :param n_eigenvectors: Number of eigenvectors to keep.
-        :param is_sparse: Work with sparse matrices. Increase the computational performance.
-        :param n_neighbors: If :code:`distance_matrix is True` defines the number of nearest neighbors.
-        :param random_state: sets :code:`np.random.default_rng(random_state)`.
-=======
-        self,
-        kernel_matrix: Numpy2DFloatArray,
-        alpha: AlphaType = 0.5,
-        n_eigenvectors: IntegerLargerThanUnityType = 2,
-        is_sparse: bool = False,
-        n_neighbors: IntegerLargerThanUnityType = 1,
-        random_state: RandomStateType = None,
-        t: int = 1
-    ):
-        """
-
         :param alpha: A scalar that corresponds to different diffusion operators. `alpha` should be between zero and
             one.
         :param n_eigenvectors: Number of eigenvectors to retain.
-        :param is_sparse: Work with sparse matrices to improve computational performance.
-        :param n_neighbors: If :code:`is_sparse is True`, defines the number of nearest neighbors for sparse matrix
-            reduction.
-        :param kernel_matrix: kernel matrix defining the similarity between the points.
+        :param is_sparse:  Work with sparse matrices to improve computational performance.
+        :param n_neighbors: If :code:`distance_matrix is True` defines the number of nearest neighbors.
         :param random_state: Random seed used to initialize the pseudo-random number generator. If an :any:`int` is
          provided, this sets the seed for an object of :class:`numpy.random.RandomState`. Otherwise, the
          object itself can be passed directly.
->>>>>>> 6ad3cfa3
         :param t: Time exponent.
         """
         if kernel_matrix is not None:
@@ -114,77 +93,7 @@
         if kernel_matrix is not None:
             self.kernel_matrix = kernel_matrix
 
-<<<<<<< HEAD
-    def fit(self) -> tuple[NumpyFloatArray, NumpyFloatArray, NumpyFloatArray]:
-=======
-    @classmethod
-    def build_from_data(
-        cls,
-        data: Numpy2DFloatArray,
-        alpha: AlphaType = 0.5,
-        n_eigenvectors: IntegerLargerThanUnityType = 2,
-        is_sparse: bool = False,
-        n_neighbors: IntegerLargerThanUnityType = 1,
-        optimize_parameters: bool = False,
-        t: int = 1,
-        cut_off: float = None,
-        k_nn: int = 10,
-        n_partition: Union[None, int] = None,
-        distance_matrix: Union[None, Numpy2DFloatArray] = None,
-        random_state: Union[None, int] = None,
-        tol: float = 1e-8,
-        kernel=GaussianKernel(),
-    ):
-
-        """
-
-        :param data: Array of data points.
-        :param alpha: A scalar that corresponds to different diffusion operators. `alpha` should be between zero and
-            one.
-        :param n_eigenvectors: Number of eigenvectors to retain.
-        :param is_sparse: Work with sparse matrices to improve computational performance.
-        :param n_neighbors: If :code:`is_sparse is True`, defines the number of nearest neighbors for sparse matrix
-            reduction.
-        :param optimize_parameters: If :any:`True`, estimate the kernel scale from the data. Can only be :any:`True`, if
-            :code:`kernel` is :class:`.GaussianKernel`. Otherwise, this must be :any:`False`.
-        :param t: Time exponent.
-        :param cut_off: Cut-off for a Gaussian kernel, below which the kernel values are considered zero.
-        :param k_nn: k-th nearest neighbor distance to estimate the cut-off distance.
-        :param n_partition: Maximum subsample used for the estimation. Ignored if :code:`distance_matrix is not None`.
-        :param distance_matrix:  Pre-computed distance matrix.
-        :param random_state: sets :code:`np.random.default_rng(random_state)`.
-        :param tol: Tolerance where the cut_off should be made.
-        :param kernel: kernel matrix defining the similarity between the points.
-
-
-        See Also
-        --------
-
-        :py:class:`.GaussianKernel`
-
-        """
-
-        if optimize_parameters:
-            epsilon, cut_off = DiffusionMaps.estimate_epsilon(data, cut_off=cut_off, tol=tol,
-                                                              k_nn=k_nn, n_partition=n_partition,
-                                                              distance_matrix=distance_matrix,
-                                                              random_state=random_state)
-            kernel.epsilon = epsilon
-
-        kernel_matrix = kernel.calculate_kernel_matrix(points=data)
-
-        return cls(
-            alpha=alpha,
-            n_eigenvectors=n_eigenvectors,
-            is_sparse=is_sparse,
-            n_neighbors=n_neighbors,
-            kernel_matrix=kernel_matrix,
-            random_state=random_state,
-            t=t
-        )
-
     def _fit(self) -> tuple[NumpyFloatArray, NumpyFloatArray, NumpyFloatArray]:
->>>>>>> 6ad3cfa3
         """
         Perform diffusion map embedding.
 
@@ -243,10 +152,9 @@
         eig_values_time = np.power(eigenvalues, self.t)
         diffusion_coordinates = eigenvectors @ np.diag(eig_values_time)
 
-        self.transition_matrix= transition_matrix
-
-
-        self.diffusion_coordinates:np.ndarray = diffusion_coordinates
+        self.transition_matrix = transition_matrix
+
+        self.diffusion_coordinates = diffusion_coordinates
         self.eigenvalues = eigenvalues
         self.eigenvectors = eigenvectors
 
@@ -383,30 +291,7 @@
         est_cutoff = np.max(k_smallest_values)
         return float(est_cutoff)
 
-    @staticmethod
-    def estimate_epsilon(data, tol=1e-8, cut_off: float = None, **estimate_cutoff_params) -> tuple[float, float]:
-        """
-        Estimates the scale parameter for a Gaussian kernel, given a tolerance below which the kernel values are
-        considered zero.
-
-        .. code::
-
-            scale = cut_off ** 2 / -log(tol)
-
-        :param data: Cloud of data points.
-        :param tol: Tolerance where the cut_off should be made.
-        :param cut_off: User-defined cut-off.
-        :param estimate_cutoff_params: Parameters to handle to method :py:meth:`estimate_cutoff` if :code:`cut_off is
-         None`.
-        :return: scale, cut_off
-
-        """
-
-        if cut_off is None:
-            cut_off = DiffusionMaps.estimate_cut_off(data, **estimate_cutoff_params)
-
-        scale = cut_off ** 2 / (-np.log(tol))
-        return scale, cut_off
+
 
     @staticmethod
     def eig_solver(kernel_matrix: Numpy2DFloatArray, is_symmetric: bool, n_eigenvectors: int) -> \
@@ -507,4 +392,4 @@
             plt.scatter(eigenvectors[:, pair_indices[0]], eigenvectors[:, pair_indices[1]], c=color,
                         cmap=plt.cm.Spectral)
             plt.title(
-                r"$\Psi_{{{}}}$ vs. $\Psi_{{{}}}$".format(pair_indices[0], pair_indices[1]))+                r"$\Psi_{{{}}}$ vs. $\Psi_{{{}}}$".format(pair_indices[0], pair_indices[1]))
