# UQpy is distributed under the MIT license.
#
# Copyright (C) 2018  -- Michael D. Shields
#
# Permission is hereby granted, free of charge, to any person obtaining a copy of this software and associated
# documentation files (the "Software"), to deal in the Software without restriction, including without limitation the
# rights to use, copy, modify, merge, publish, distribute, sublicense, and/or sell copies of the Software, and to permit
# persons to whom the Software is furnished to do so, subject to the following conditions:
#
# The above copyright notice and this permission notice shall be included in all copies or substantial portions of the
# Software.
#
# THE SOFTWARE IS PROVIDED "AS IS", WITHOUT WARRANTY OF ANY KIND, EXPRESS OR IMPLIED, INCLUDING BUT NOT LIMITED TO THE
# WARRANTIES OF MERCHANTABILITY, FITNESS FOR A PARTICULAR PURPOSE AND NON-INFRINGEMENT. IN NO EVENT SHALL THE AUTHORS OR
# COPYRIGHT HOLDERS BE LIABLE FOR ANY CLAIM, DAMAGES OR OTHER LIABILITY, WHETHER IN AN ACTION OF CONTRACT, TORT OR
# OTHERWISE, ARISING FROM, OUT OF OR IN CONNECTION WITH THE SOFTWARE OR THE USE OR OTHER DEALINGS IN THE SOFTWARE.

"""This module contains functionality for all the distribution supported in UQpy."""

import scipy.stats as stats
import os
import numpy as np
from .Utilities import check_input_dims
import importlib
import types

# Authors: Dimitris G.Giovanis, Michael D. Shields
# Last Modified: 11/6/2019 by Audrey Olivier

########################################################################################################################
#        Define the probability distribution of the random parameters
########################################################################################################################


# The supported univariate distributions are:
list_univariates = ['normal', 'uniform', 'binomial', 'beta', 'genextreme', 'chisquare', 'lognormal', 'gamma',
                    'exponential', 'cauchy', 'levy', 'logistic', 'laplace', 'maxwell', 'inverse gauss', 'pareto',
                    'rayleigh', 'truncnorm']
# The supported multivariate distributions are:
list_multivariates = ['mvnormal']
# All scipy supported distributions
list_all_scipy = list_univariates + list_multivariates

class Distribution:
    """
        Description:

            Main distribution class available to the user. The user can define a probability distribution by providing:
            - a name that points to a univariate/multivariate distribution (see supported distributions in
            SubDistribution class or custom distribution)
            - a list of names that points to a list of univariate distributions. In that case, a multivariate
            distribution is built for which all dimensions are independent and given by Distribution(name)
            - a list of names and a copula, in that case a multivariate distribution is built using Distribution(name)
            for the marginal pdfs, while the dependence structure is given by the copula.

            The following methods are defined:

                1. pdf: probability density function
                2. cdf: cumulative distribution function
                3. icdf inverse cumulative distribution function
                4. rvs: generate random numbers (it doesn't need a point)
                5. log_pdf: logarithm of the pdf
                6. fit: Estimates the parameters of the distribution over arbitrary data
                7. moments: Calculate the first four moments of the distribution (mean, variance, skewness, kurtosis)

        Input:
            :param dist_name: Name of distribution.
            :type: dist_name: string or list of strings

            :param copula: copula to create dependence within dimensions, used only if name is a list
            :type: copula: str or None (default None)

        Output:
            A handler pointing to a distribution and its associated methods. Inputs to the various methods may be:
                x: 2D ndarray of shape (nsamples, dimension)
                params: list of parameters for the distribution (list of lists if distribution is defined via its
                        marginals)
                copula_params: list of parameters for the copula
                nsamples: an integer providing the desired number of iid samples to be drawn
    """

    def __init__(self, dist_name, copula=None, params=None, copula_params=None):

        # Check dist_name
        if isinstance(dist_name, str):
            if not (dist_name in list_all_scipy or os.path.isfile(os.path.join(dist_name + '.py'))):
                raise ValueError('dist_name should be a supported density or name of an existing .py file')
        elif isinstance(dist_name, (list, tuple)) and all(isinstance(d_, str) for d_ in dist_name):
            if not all([(d_ in list_all_scipy or os.path.isfile(os.path.join(dist_name + '.py'))) for d_ in dist_name]):
                raise ValueError('dist_name should be a list of supported densities or names of an existing .py file')
        else:
            raise TypeError('dist_name should be a (list of) string(s)')
        self.dist_name = dist_name

        # Instantiate copula
        if copula is not None:
            if not isinstance(copula, str):
                raise ValueError('UQpy error: when provided, copula should be a string.')
            if isinstance(dist_name, str):
                raise ValueError('UQpy error: it does not make sense to define a copula when name is a single string.')
            self.copula = Copula(copula_name=copula, dist_name=self.dist_name)

        # Method that saves the parameters as attributes of the class if they are provided
        self.update_params(params, copula_params)

        # Other methods: you first need to check that they exist
        exist_methods = {}
        for method in ['pdf', 'log_pdf', 'cdf', 'rvs', 'icdf', 'fit', 'moments']:
            exist_methods[method] = exist_method(method=method, dist_name=self.dist_name,
                                                 has_copula=hasattr(self, 'copula'))
        if exist_methods['pdf']:
            self.pdf = types.MethodType(define_pdf, self)
        if exist_methods['log_pdf']:
            self.log_pdf = types.MethodType(define_log_pdf, self)
        if exist_methods['cdf']:
            self.cdf = types.MethodType(define_cdf, self)
        if exist_methods['icdf']:
            self.icdf = types.MethodType(define_icdf, self)
        if exist_methods['rvs']:
            self.rvs = types.MethodType(define_rvs, self)
        if exist_methods['fit']:
            self.fit = types.MethodType(define_fit, self)
        if exist_methods['moments']:
            self.moments = types.MethodType(define_moments, self)

    def update_params(self, params=None, copula_params=None):
        # Update the parameters, unless they are given as None, then do not update
        if params is not None:
            self.params = params
        if copula_params is not None:
            self.copula_params = copula_params


# Define the function that computes pdf
def define_pdf(self, x, params=None, copula_params=None):
    """ Computes the probability density function at inputs points x """
    x = check_input_dims(x)
    self.update_params(params, copula_params)
    if isinstance(self.dist_name, str):
        return subdistribution_pdf(dist_name=self.dist_name, x=x, params=self.params)
    elif isinstance(self.dist_name, list):
        if (x.shape[1] != len(self.dist_name)) or (len(self.params) != len(self.dist_name)):
            raise ValueError('Inconsistent dimensions in inputs dist_name and params.')
        prod_pdf = np.ones((x.shape[0], ))
        for i in range(len(self.dist_name)):
            prod_pdf = prod_pdf * subdistribution_pdf(dist_name=self.dist_name[i], x=x[:, i, np.newaxis],
                                                      params=self.params[i])
        if hasattr(self, 'copula'):
            _, c_ = self.copula.evaluate_copula(x=x, dist_params=self.params, copula_params=self.copula_params)
            prod_pdf *= c_
        return prod_pdf


# Define the function that computes the log pdf
def define_log_pdf(self, x, params=None, copula_params=None):
    """ Computes the log probability density function at inputs points x """
    x = check_input_dims(x)
    self.update_params(params, copula_params)
    if isinstance(self.dist_name, str):
        return subdistribution_log_pdf(dist_name=self.dist_name, x=x, params=self.params)
    elif isinstance(self.dist_name, list):
        if (x.shape[1] != len(self.dist_name)) or (len(self.params) != len(self.dist_name)):
            raise ValueError('Inconsistent dimensions in inputs dist_name and params.')
        sum_log_pdf = np.zeros((x.shape[0], ))
        for i in range(len(self.dist_name)):
            sum_log_pdf = sum_log_pdf + subdistribution_log_pdf(dist_name=self.dist_name[i], x=x[:, i, np.newaxis],
                                                                params=self.params[i])
        if hasattr(self, 'copula'):
            _, c_ = self.copula.evaluate_copula(x=x, dist_params=self.params, copula_params=self.copula_params)
            sum_log_pdf += np.log(c_)
        return sum_log_pdf


# Function that computes the cdf
def define_cdf(self, x, params=None, copula_params=None):
    """ Computes the cumulative distribution function at inputs points x """
    x = check_input_dims(x)
    self.update_params(params, copula_params)
    if isinstance(self.dist_name, str):
        return subdistribution_cdf(dist_name=self.dist_name, x=x, params=self.params)
    elif isinstance(self.dist_name, list):
        if (x.shape[1] != len(self.dist_name)) or (len(params) != len(self.dist_name)):
            raise ValueError('Inconsistent dimensions in inputs dist_name and params.')
        if not hasattr(self, 'copula'):
            cdfs = np.zeros_like(x)
            for i in range(len(self.dist_name)):
                cdfs[:, i] = subdistribution_cdf(dist_name=self.dist_name[i], x=x[:, i, np.newaxis], params=self.params[i])
            return np.prod(cdfs, axis=1)
        else:
            c, _ = self.copula.evaluate_copula(x=x, dist_params=params, copula_params=copula_params)
            return c


# Method that computes the icdf
def define_icdf(self, x, params=None):
    """ Computes the inverse cumulative probability function at inputs points x -
    only for univariate distributions """
    x = check_input_dims(x)
    self.update_params(params, copula_params=None)
    if isinstance(self.dist_name, str):
        return subdistribution_icdf(dist_name=self.dist_name, x=x, params=self.params)
    elif isinstance(self.dist_name, list):
        raise AttributeError('Method icdf not defined for multivariate distributions.')


# Method that generates RVs
def define_rvs(self, nsamples=1, params=None):
    """ Sample iid realizations from the distribution - does not support distributions with copula """
    self.update_params(params, copula_params=None)
    if isinstance(self.dist_name, str):
        return subdistribution_rvs(dist_name=self.dist_name, nsamples=nsamples, params=self.params)
    elif isinstance(self.dist_name, list):
        if len(self.params) != len(self.dist_name):
            raise ValueError('UQpy error: Inconsistent dimensions')
        if not hasattr(self, 'copula'):
            rvs = np.zeros((nsamples, len(self.dist_name)))
            for i in range(len(self.dist_name)):
                rvs[:, i] = subdistribution_rvs(dist_name=self.dist_name[i], nsamples=nsamples, params=self.params[i])[:, 0]
            return rvs
        else:
            raise AttributeError('Method rvs not defined for distributions with copula.')


def define_fit(self, x):
    """ Compute MLE parameters of a distribution from data x - does not support distributions with copula """
    x = check_input_dims(x)
    if isinstance(self.dist_name, str):
        return subdistribution_fit(dist_name=self.dist_name, x=x)
    elif isinstance(self.dist_name, list):
        if x.shape[1] != len(self.dist_name):
            raise ValueError('Inconsistent dimensions in inputs dist_name and x.')
        if not hasattr(self, 'copula'):
            params_fit = []
            for i in range(len(self.dist_name)):
                params_fit.append(subdistribution_fit(dist_name=self.dist_name[i], x=x[:, i, np.newaxis]))
            return params_fit
        else:
            raise AttributeError('Method fit not defined for distributions with copula.')


# Method that computes moments
def define_moments(self, params=None):
    """ Compute marginal moments (mean, variance, skewness, kurtosis)
    - does not support distributions with copula """
    self.update_params(params, copula_params=None)
    if isinstance(self.dist_name, str):
        return subdistribution_moments(dist_name=self.dist_name, params=self.params)
    elif isinstance(self.dist_name, list):
<<<<<<< HEAD
        if len(params) != len(self.dist_name):
=======
        if len(self.params) != len(self.dist_name):
>>>>>>> c8f584d1
            raise ValueError('UQpy error: Inconsistent dimensions')
        if not hasattr(self, 'copula'):
            mean, var, skew, kurt = [0]*len(self.dist_name), [0]*len(self.dist_name), [0]*len(self.dist_name), \
                                    [0]*len(self.dist_name),
            for i in range(len(self.dist_name)):
                mean[i], var[i], skew[i], kurt[i] = subdistribution_moments(dist_name=self.dist_name[i],
                                                                            params=self.params[i])
            return mean, var, skew, kurt
        else:
            raise AttributeError('Method moments not defined for distributions with copula.')


class Copula:
    """
        Description:

            This class computes terms required to compute cdf, pdf and log_pdf for a multivariate distribution whose
            dependence structure is defined with a copula. The following copula are supported:
            [gumbel]

        Input:
            :param copula_name: Name of copula.
            :type: copula_name: string

            :param dist_name: names of the marginal distributions.
            :type: dist_name: list of strings

        Output:
            A handler pointing to a copula and its associated methods, in particular its method evaluate_copula, which
            evaluates the terms c, c_ necessary to evaluate the cdf and pdf, respectively, of the multivariate
            Distribution.
    """

    def __init__(self, copula_name=None, dist_name=None):

        if copula_name is None or dist_name is None:
            raise ValueError('Both copula_name and dist_name must be provided.')
        self.copula_name = copula_name
        self.dist_name = dist_name

    def evaluate_copula(self, x, dist_params, copula_params):
        """ Computes the copula cdf c and copula density c_ """
        if self.copula_name.lower() == 'gumbel':
            if x.shape[1] > 2:
                raise ValueError('Maximum dimension for the Gumbel Copula is 2.')
            if not isinstance(copula_params, list):
                copula_params = [copula_params]
            if copula_params[0] < 1:
                raise ValueError('The parameter for Gumbel copula must be defined in [1, +oo)')

            uu = np.zeros_like(x)
            for i in range(uu.shape[1]):
                uu[:, i] = subdistribution_cdf(dist_name=self.dist_name[i], x=x[:, i, np.newaxis], params=dist_params[i])
            if copula_params[0] == 1:
                return np.prod(uu, axis=1), np.ones(x.shape[0])
            else:
                u = uu[:, 0]
                v = uu[:, 1]
                c = np.exp(-((-np.log(u)) ** copula_params[0]+(-np.log(v)) ** copula_params[0]) **
                            (1/copula_params[0]))

                c_ = c * 1/u*1/v*((-np.log(u)) ** copula_params[0]+(-np.log(v)) ** copula_params[0]) ** \
                    (-2 + 2/copula_params[0]) * (np.log(u) * np.log(v)) ** (copula_params[0]-1) *\
                    (1 + (copula_params[0] - 1) * ((-np.log(u)) ** copula_params[0] +
                                                   (-np.log(v)) ** copula_params[0]) ** (-1/copula_params[0]))
                return c, c_
        else:
            raise NotImplementedError('Copula type not supported!')


# Helper function: does the method exist?
def exist_method(method, dist_name, has_copula):
    """ This function returns True if this method should exist for that particular Distribution, it depends on the
    method itself, dist_name and the existence of a copula"""
    if isinstance(dist_name, str):    # all scipy supported distributions have a pdf method
        return subdistribution_exist_method(dist_name=dist_name, method=method)
    elif isinstance(dist_name, (list, tuple)):    # Check that all non-scipy
        if method == 'icdf':
            return False
        if has_copula and (method in ['moments', 'fit', 'rvs']):
            return False
        if all([subdistribution_exist_method(dist_name=n, method=method) for n in dist_name]):
            return True
    return False


# Helper functions for subdistributions, i.e., distributions where dist_name is only a string
def subdistribution_exist_method(dist_name, method):
    # Univariate scipy distributions have all methods
<<<<<<< HEAD
    if dist_name in list_univariates:
        return True
    # Multivariate scipy distributions have pdf, logpdf, cdf and rvs
    elif dist_name in list_multivariates:
        if method in ['pdf', 'log_pdf', 'cdf', 'rvs']:
            return True
        else:
            return False
    # User defined distributions: check !
    else:
        custom_dist = importlib.import_module(dist_name)
        return hasattr(custom_dist, method)


def subdistribution_pdf(dist_name, x, params):
    # If it is a supported scipy distribution:
    if dist_name in list_univariates:
        d, kwargs = scipy_distributions(dist_name=dist_name, params=params)
        val = d.pdf(x[:, 0], **kwargs)
    elif dist_name in list_multivariates:
        d, kwargs = scipy_distributions(dist_name=dist_name, params=params)
        val = d.pdf(x, **kwargs)
    # Otherwise it must be a file
    else:
        custom_dist = importlib.import_module(dist_name)
        tmp = getattr(custom_dist, 'pdf', None)
        val = tmp(x, params=params)
    if isinstance(val, (float, int)):
        val = np.array([val])
    return val


def subdistribution_log_pdf(dist_name, x, params):
    # If it is a supported scipy distribution:
    if dist_name in list_univariates:
        d, kwargs = scipy_distributions(dist_name=dist_name, params=params)
        val = d.logpdf(x[:, 0], **kwargs)
    elif dist_name in list_multivariates:
        d, kwargs = scipy_distributions(dist_name=dist_name, params=params)
        val = d.logpdf(x, **kwargs)
    # Otherwise it must be a file
    else:
        custom_dist = importlib.import_module(dist_name)
        tmp = getattr(custom_dist, 'log_pdf')
        val = tmp(x, params)
    if isinstance(val, (float, int)):
        val = np.array([val])
    return val


def subdistribution_cdf(dist_name, x, params):
    # If it is a supported scipy distribution:
    if dist_name in list_univariates:
        d, kwargs = scipy_distributions(dist_name=dist_name, params=params)
        val = d.cdf(x=x[:, 0], **kwargs)
    elif dist_name in list_multivariates:
        d, kwargs = scipy_distributions(dist_name=dist_name, params=params)
        val = d.cdf(x=x, **kwargs)
    # Otherwise it must be a file
    else:
        custom_dist = importlib.import_module(dist_name)
        tmp = getattr(custom_dist, 'cdf')
        val = tmp(x, params)
    if isinstance(val, (float, int)):
        val = np.array([val])
    return val


def subdistribution_rvs(dist_name, nsamples, params):
    # If it is a supported scipy distribution:
    if dist_name in (list_univariates + list_multivariates):
        d, kwargs = scipy_distributions(dist_name=dist_name, params=params)
        rvs = d.rvs(size=nsamples, **kwargs)
    # Otherwise it must be a file
    else:
        custom_dist = importlib.import_module(dist_name)
        tmp = getattr(custom_dist, 'rvs')
        rvs = tmp(nsamples=nsamples, params=params)
    if isinstance(rvs, (float, int)):
        return np.array([[rvs]])    # one sample in a 1d space
    if len(rvs.shape) == 1:
        if nsamples == 1:
            return rvs[np.newaxis, :]    # one sample in a d-dimensional space
        else:
=======
    if dist_name.lower() in list_univariates:
        return True
    # Multivariate scipy distributions have pdf, logpdf, cdf and rvs
    elif dist_name.lower() in list_multivariates:
        if method in ['pdf', 'log_pdf', 'cdf', 'rvs']:
            return True
        else:
            return False
    # User defined distributions: check !
    else:
        custom_dist = importlib.import_module(dist_name)
        return hasattr(custom_dist, method)


def subdistribution_pdf(dist_name, x, params):
    # If it is a supported scipy distribution:
    if dist_name.lower() in list_univariates:
        d, kwargs = scipy_distributions(dist_name=dist_name, params=params)
        val = d.pdf(x[:, 0], **kwargs)
    elif dist_name.lower() in list_multivariates:
        d, kwargs = scipy_distributions(dist_name=dist_name, params=params)
        val = d.pdf(x, **kwargs)
    # Otherwise it must be a file
    else:
        custom_dist = importlib.import_module(dist_name)
        tmp = getattr(custom_dist, 'pdf', None)
        val = tmp(x, params=params)
    if isinstance(val, (float, int)):
        val = np.array([val])
    return val


def subdistribution_log_pdf(dist_name, x, params):
    # If it is a supported scipy distribution:
    if dist_name.lower() in list_univariates:
        d, kwargs = scipy_distributions(dist_name=dist_name, params=params)
        val = d.logpdf(x[:, 0], **kwargs)
    elif dist_name.lower() in list_multivariates:
        d, kwargs = scipy_distributions(dist_name=dist_name, params=params)
        val = d.logpdf(x, **kwargs)
    # Otherwise it must be a file
    else:
        custom_dist = importlib.import_module(dist_name)
        tmp = getattr(custom_dist, 'log_pdf')
        val = tmp(x, params)
    if isinstance(val, (float, int)):
        val = np.array([val])
    return val


def subdistribution_cdf(dist_name, x, params):
    # If it is a supported scipy distribution:
    if dist_name.lower() in list_univariates:
        d, kwargs = scipy_distributions(dist_name=dist_name, params=params)
        val = d.cdf(x=x[:, 0], **kwargs)
    elif dist_name.lower() in list_multivariates:
        d, kwargs = scipy_distributions(dist_name=dist_name, params=params)
        val = d.cdf(x=x, **kwargs)
    # Otherwise it must be a file
    else:
        custom_dist = importlib.import_module(dist_name)
        tmp = getattr(custom_dist, 'cdf')
        val = tmp(x, params)
    if isinstance(val, (float, int)):
        val = np.array([val])
    return val


def subdistribution_rvs(dist_name, nsamples, params):
    # If it is a supported scipy distribution:
    if dist_name.lower() in (list_univariates + list_multivariates):
        d, kwargs = scipy_distributions(dist_name=dist_name, params=params)
        rvs = d.rvs(size=nsamples, **kwargs)
    # Otherwise it must be a file
    else:
        custom_dist = importlib.import_module(dist_name)
        tmp = getattr(custom_dist, 'rvs')
        rvs = tmp(nsamples=nsamples, params=params)
    if isinstance(rvs, (float, int)):
        return np.array([[rvs]])    # one sample in a 1d space
    if len(rvs.shape) == 1:
        if nsamples == 1:
            return rvs[np.newaxis, :]    # one sample in a d-dimensional space
        else:
>>>>>>> c8f584d1
            return rvs[:, np.newaxis]    # several samples in a one-dimensional space
    return rvs


def subdistribution_fit(dist_name, x):
    # If it is a supported scipy distribution:
<<<<<<< HEAD
    if dist_name in list_univariates:
        d, kwargs = scipy_distributions(dist_name=dist_name)
        return d.fit(x[:, 0])
    elif dist_name in list_multivariates:
=======
    if dist_name.lower() in list_univariates:
        d, kwargs = scipy_distributions(dist_name=dist_name)
        return d.fit(x[:, 0])
    elif dist_name.lower() in list_multivariates:
>>>>>>> c8f584d1
        d, kwargs = scipy_distributions(dist_name=dist_name)
        return d.fit(x)
    # Otherwise it must be a file
    else:
        custom_dist = importlib.import_module(dist_name)
        tmp = getattr(custom_dist, 'fit')
        return tmp(x)


def subdistribution_moments(dist_name, params):
    # If it is a supported scipy distribution:
<<<<<<< HEAD
    if dist_name in list_univariates:
        d, kwargs = scipy_distributions(dist_name=dist_name, params=params)
        return d.stats(moments='mvsk', **kwargs)
=======
    if dist_name.lower() in list_univariates:
        y = [np.nan, np.nan, np.nan, np.nan]
        d, kwargs = scipy_distributions(dist_name=dist_name, params=params)
        mean, var, skew, kurt = d.stats(moments='mvsk', **kwargs)
        y[0] = mean
        y[1] = var
        y[2] = skew
        y[3] = kurt
        return np.array(y)
>>>>>>> c8f584d1
    # Otherwise it must be a file
    else:
        custom_dist = importlib.import_module(dist_name)
        tmp = getattr(custom_dist, 'moments')
        return tmp(params=params)


def subdistribution_icdf(dist_name, x, params):
    # If it is a supported scipy distribution:
<<<<<<< HEAD
    if dist_name in list_univariates:
        d, kwargs = scipy_distributions(dist_name=dist_name, params=params)
        val = d.ppf(x[:, 0], **kwargs)
    elif dist_name in list_multivariates:
=======
    if dist_name.lower() in list_univariates:
        d, kwargs = scipy_distributions(dist_name=dist_name, params=params)
        val = d.ppf(x[:, 0], **kwargs)
    elif dist_name.lower() in list_multivariates:
>>>>>>> c8f584d1
        d, kwargs = scipy_distributions(dist_name=dist_name, params=params)
        val = d.ppf(x, **kwargs)
    # Otherwise it must be a file
    else:
        custom_dist = importlib.import_module(dist_name)
        tmp = getattr(custom_dist, 'icdf')
        val = tmp(x, params)
    if isinstance(val, (float, int)):
        val = np.array([val])
    return val


def scipy_distributions(dist_name, params=None):
    """ This function returns the scipy distribution, frozen with parameters in place if they are provided """
    kwargs = {}
    if params is not None:
        kwargs = {'loc': params[0], 'scale': params[1]}

    if dist_name.lower() == 'normal' or dist_name.lower() == 'gaussian':
        return stats.norm, kwargs

    elif dist_name.lower() == 'uniform':
        return stats.uniform, kwargs

    elif dist_name.lower() == 'binomial':
        if params is not None:
            kwargs = {'n': params[0], 'p': params[1]}
        return stats.binom, kwargs

    elif dist_name.lower() == 'beta':
        if params is not None:
            kwargs = {'a': params[0], 'b': params[1]}
        return stats.beta, kwargs

    elif dist_name.lower() == 'genextreme':
        if params is not None:
            kwargs = {'c': params[0], 'loc': params[1], 'scale': params[2]}
        return stats.genextreme, kwargs

    elif dist_name.lower() == 'chisquare':
        if params is not None:
            kwargs = {'df': params[0], 'loc': params[1], 'scale': params[2]}
        return stats.chi2, kwargs

    elif dist_name.lower() == 'lognormal':
        if params is not None:
            kwargs = {'s': params[0], 'loc': params[1], 'scale': params[2]}
        return stats.lognorm, kwargs

    elif dist_name.lower() == 'gamma':
        if params is not None:
            kwargs = {'a': params[0], 'loc': params[1], 'scale': params[2]}
        return stats.gamma, kwargs

    elif dist_name.lower() == 'exponential':
        return stats.expon, kwargs

    elif dist_name.lower() == 'cauchy':
        return stats.cauchy, kwargs

    elif dist_name.lower() == 'inverse gauss':
        if params is not None:
            kwargs = {'mu': params[0], 'loc': params[1], 'scale': params[2]}
        return stats.invgauss, kwargs

    elif dist_name.lower() == 'logistic':
        return stats.logistic, kwargs

    elif dist_name.lower() == 'pareto':
        if params is not None:
            kwargs = {'b': params[0], 'loc': params[1], 'scale': params[2]}
        return stats.pareto, kwargs

    elif dist_name.lower() == 'rayleigh':
        return stats.rayleigh, kwargs

    elif dist_name.lower() == 'levy':
        return stats.levy, kwargs

    elif dist_name.lower() == 'laplace':
        return stats.laplace, kwargs

    elif dist_name.lower() == 'maxwell':
        return stats.maxwell, kwargs

    elif dist_name.lower() == 'truncnorm':
        if params is not None:
            kwargs = {'a': params[0], 'b': params[1], 'loc': params[2], 'scale': params[3]}
        return stats.truncnorm, kwargs

    elif dist_name.lower() == 'mvnormal':
        if params is not None:
            kwargs = {'mean': params[0], 'cov': params[1]}
        return stats.multivariate_normal, kwargs<|MERGE_RESOLUTION|>--- conflicted
+++ resolved
@@ -246,11 +246,7 @@
     if isinstance(self.dist_name, str):
         return subdistribution_moments(dist_name=self.dist_name, params=self.params)
     elif isinstance(self.dist_name, list):
-<<<<<<< HEAD
-        if len(params) != len(self.dist_name):
-=======
         if len(self.params) != len(self.dist_name):
->>>>>>> c8f584d1
             raise ValueError('UQpy error: Inconsistent dimensions')
         if not hasattr(self, 'copula'):
             mean, var, skew, kurt = [0]*len(self.dist_name), [0]*len(self.dist_name), [0]*len(self.dist_name), \
@@ -340,11 +336,10 @@
 # Helper functions for subdistributions, i.e., distributions where dist_name is only a string
 def subdistribution_exist_method(dist_name, method):
     # Univariate scipy distributions have all methods
-<<<<<<< HEAD
-    if dist_name in list_univariates:
+    if dist_name.lower() in list_univariates:
         return True
     # Multivariate scipy distributions have pdf, logpdf, cdf and rvs
-    elif dist_name in list_multivariates:
+    elif dist_name.lower() in list_multivariates:
         if method in ['pdf', 'log_pdf', 'cdf', 'rvs']:
             return True
         else:
@@ -357,10 +352,10 @@
 
 def subdistribution_pdf(dist_name, x, params):
     # If it is a supported scipy distribution:
-    if dist_name in list_univariates:
+    if dist_name.lower() in list_univariates:
         d, kwargs = scipy_distributions(dist_name=dist_name, params=params)
         val = d.pdf(x[:, 0], **kwargs)
-    elif dist_name in list_multivariates:
+    elif dist_name.lower() in list_multivariates:
         d, kwargs = scipy_distributions(dist_name=dist_name, params=params)
         val = d.pdf(x, **kwargs)
     # Otherwise it must be a file
@@ -375,10 +370,10 @@
 
 def subdistribution_log_pdf(dist_name, x, params):
     # If it is a supported scipy distribution:
-    if dist_name in list_univariates:
+    if dist_name.lower() in list_univariates:
         d, kwargs = scipy_distributions(dist_name=dist_name, params=params)
         val = d.logpdf(x[:, 0], **kwargs)
-    elif dist_name in list_multivariates:
+    elif dist_name.lower() in list_multivariates:
         d, kwargs = scipy_distributions(dist_name=dist_name, params=params)
         val = d.logpdf(x, **kwargs)
     # Otherwise it must be a file
@@ -393,10 +388,10 @@
 
 def subdistribution_cdf(dist_name, x, params):
     # If it is a supported scipy distribution:
-    if dist_name in list_univariates:
+    if dist_name.lower() in list_univariates:
         d, kwargs = scipy_distributions(dist_name=dist_name, params=params)
         val = d.cdf(x=x[:, 0], **kwargs)
-    elif dist_name in list_multivariates:
+    elif dist_name.lower() in list_multivariates:
         d, kwargs = scipy_distributions(dist_name=dist_name, params=params)
         val = d.cdf(x=x, **kwargs)
     # Otherwise it must be a file
@@ -411,7 +406,7 @@
 
 def subdistribution_rvs(dist_name, nsamples, params):
     # If it is a supported scipy distribution:
-    if dist_name in (list_univariates + list_multivariates):
+    if dist_name.lower() in (list_univariates + list_multivariates):
         d, kwargs = scipy_distributions(dist_name=dist_name, params=params)
         rvs = d.rvs(size=nsamples, **kwargs)
     # Otherwise it must be a file
@@ -425,109 +420,16 @@
         if nsamples == 1:
             return rvs[np.newaxis, :]    # one sample in a d-dimensional space
         else:
-=======
-    if dist_name.lower() in list_univariates:
-        return True
-    # Multivariate scipy distributions have pdf, logpdf, cdf and rvs
-    elif dist_name.lower() in list_multivariates:
-        if method in ['pdf', 'log_pdf', 'cdf', 'rvs']:
-            return True
-        else:
-            return False
-    # User defined distributions: check !
-    else:
-        custom_dist = importlib.import_module(dist_name)
-        return hasattr(custom_dist, method)
-
-
-def subdistribution_pdf(dist_name, x, params):
-    # If it is a supported scipy distribution:
-    if dist_name.lower() in list_univariates:
-        d, kwargs = scipy_distributions(dist_name=dist_name, params=params)
-        val = d.pdf(x[:, 0], **kwargs)
-    elif dist_name.lower() in list_multivariates:
-        d, kwargs = scipy_distributions(dist_name=dist_name, params=params)
-        val = d.pdf(x, **kwargs)
-    # Otherwise it must be a file
-    else:
-        custom_dist = importlib.import_module(dist_name)
-        tmp = getattr(custom_dist, 'pdf', None)
-        val = tmp(x, params=params)
-    if isinstance(val, (float, int)):
-        val = np.array([val])
-    return val
-
-
-def subdistribution_log_pdf(dist_name, x, params):
-    # If it is a supported scipy distribution:
-    if dist_name.lower() in list_univariates:
-        d, kwargs = scipy_distributions(dist_name=dist_name, params=params)
-        val = d.logpdf(x[:, 0], **kwargs)
-    elif dist_name.lower() in list_multivariates:
-        d, kwargs = scipy_distributions(dist_name=dist_name, params=params)
-        val = d.logpdf(x, **kwargs)
-    # Otherwise it must be a file
-    else:
-        custom_dist = importlib.import_module(dist_name)
-        tmp = getattr(custom_dist, 'log_pdf')
-        val = tmp(x, params)
-    if isinstance(val, (float, int)):
-        val = np.array([val])
-    return val
-
-
-def subdistribution_cdf(dist_name, x, params):
-    # If it is a supported scipy distribution:
-    if dist_name.lower() in list_univariates:
-        d, kwargs = scipy_distributions(dist_name=dist_name, params=params)
-        val = d.cdf(x=x[:, 0], **kwargs)
-    elif dist_name.lower() in list_multivariates:
-        d, kwargs = scipy_distributions(dist_name=dist_name, params=params)
-        val = d.cdf(x=x, **kwargs)
-    # Otherwise it must be a file
-    else:
-        custom_dist = importlib.import_module(dist_name)
-        tmp = getattr(custom_dist, 'cdf')
-        val = tmp(x, params)
-    if isinstance(val, (float, int)):
-        val = np.array([val])
-    return val
-
-
-def subdistribution_rvs(dist_name, nsamples, params):
-    # If it is a supported scipy distribution:
-    if dist_name.lower() in (list_univariates + list_multivariates):
-        d, kwargs = scipy_distributions(dist_name=dist_name, params=params)
-        rvs = d.rvs(size=nsamples, **kwargs)
-    # Otherwise it must be a file
-    else:
-        custom_dist = importlib.import_module(dist_name)
-        tmp = getattr(custom_dist, 'rvs')
-        rvs = tmp(nsamples=nsamples, params=params)
-    if isinstance(rvs, (float, int)):
-        return np.array([[rvs]])    # one sample in a 1d space
-    if len(rvs.shape) == 1:
-        if nsamples == 1:
-            return rvs[np.newaxis, :]    # one sample in a d-dimensional space
-        else:
->>>>>>> c8f584d1
             return rvs[:, np.newaxis]    # several samples in a one-dimensional space
     return rvs
 
 
 def subdistribution_fit(dist_name, x):
     # If it is a supported scipy distribution:
-<<<<<<< HEAD
-    if dist_name in list_univariates:
-        d, kwargs = scipy_distributions(dist_name=dist_name)
-        return d.fit(x[:, 0])
-    elif dist_name in list_multivariates:
-=======
     if dist_name.lower() in list_univariates:
         d, kwargs = scipy_distributions(dist_name=dist_name)
         return d.fit(x[:, 0])
     elif dist_name.lower() in list_multivariates:
->>>>>>> c8f584d1
         d, kwargs = scipy_distributions(dist_name=dist_name)
         return d.fit(x)
     # Otherwise it must be a file
@@ -539,11 +441,6 @@
 
 def subdistribution_moments(dist_name, params):
     # If it is a supported scipy distribution:
-<<<<<<< HEAD
-    if dist_name in list_univariates:
-        d, kwargs = scipy_distributions(dist_name=dist_name, params=params)
-        return d.stats(moments='mvsk', **kwargs)
-=======
     if dist_name.lower() in list_univariates:
         y = [np.nan, np.nan, np.nan, np.nan]
         d, kwargs = scipy_distributions(dist_name=dist_name, params=params)
@@ -553,7 +450,6 @@
         y[2] = skew
         y[3] = kurt
         return np.array(y)
->>>>>>> c8f584d1
     # Otherwise it must be a file
     else:
         custom_dist = importlib.import_module(dist_name)
@@ -563,17 +459,10 @@
 
 def subdistribution_icdf(dist_name, x, params):
     # If it is a supported scipy distribution:
-<<<<<<< HEAD
-    if dist_name in list_univariates:
-        d, kwargs = scipy_distributions(dist_name=dist_name, params=params)
-        val = d.ppf(x[:, 0], **kwargs)
-    elif dist_name in list_multivariates:
-=======
     if dist_name.lower() in list_univariates:
         d, kwargs = scipy_distributions(dist_name=dist_name, params=params)
         val = d.ppf(x[:, 0], **kwargs)
     elif dist_name.lower() in list_multivariates:
->>>>>>> c8f584d1
         d, kwargs = scipy_distributions(dist_name=dist_name, params=params)
         val = d.ppf(x, **kwargs)
     # Otherwise it must be a file
