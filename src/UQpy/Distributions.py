--- conflicted
+++ resolved
@@ -67,8 +67,6 @@
         if params is not None:
             self.params = params
 
-<<<<<<< HEAD
-=======
         if self.name.lower() == 'normal' or self.name.lower() == 'gaussian':
 
             def pdf(x, params):
@@ -86,7 +84,6 @@
             def icdf(x, params):
                 return stats.norm.ppf(x, loc=params[0], scale=params[1])
             self.icdf = partial(icdf)
->>>>>>> ddc754a6
 
             def log_pdf(x, params):
                 return stats.norm.logpdf(x, loc=params[0], scale=params[1])
